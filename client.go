// Copyright (c) 2021 Tulir Asokan
//
// This Source Code Form is subject to the terms of the Mozilla Public
// License, v. 2.0. If a copy of the MPL was not distributed with this
// file, You can obtain one at http://mozilla.org/MPL/2.0/.

// Package whatsmeow implements a client for interacting with the WhatsApp web multidevice API.
package whatsmeow

import (
	"context"
	"encoding/hex"
	"errors"
	"fmt"
	"net"
	"net/http"
	"net/url"
	"runtime/debug"
	"sync"
	"sync/atomic"
	"time"

<<<<<<< HEAD
	"github.com/gorilla/websocket"
=======
>>>>>>> ad7a618b
	"go.mau.fi/util/exhttp"
	"go.mau.fi/util/exsync"
	"go.mau.fi/util/random"
	"golang.org/x/net/proxy"

	"go.mau.fi/whatsmeow/appstate"
	waBinary "go.mau.fi/whatsmeow/binary"
	"go.mau.fi/whatsmeow/proto/waE2E"
	"go.mau.fi/whatsmeow/proto/waWa6"
	"go.mau.fi/whatsmeow/proto/waWeb"
	"go.mau.fi/whatsmeow/socket"
	"go.mau.fi/whatsmeow/store"
	"go.mau.fi/whatsmeow/types"
	"go.mau.fi/whatsmeow/types/events"
	"go.mau.fi/whatsmeow/util/keys"
	waLog "go.mau.fi/whatsmeow/util/log"
)

// EventHandler is a function that can handle events from WhatsApp.
type EventHandler func(evt any)
type EventHandlerWithSuccessStatus func(evt any) bool
<<<<<<< HEAD
type nodeHandler func(node *waBinary.Node)
=======
type nodeHandler func(ctx context.Context, node *waBinary.Node)
>>>>>>> ad7a618b

var nextHandlerID uint32

type wrappedEventHandler struct {
	fn EventHandlerWithSuccessStatus
	id uint32
}

type deviceCache struct {
	devices []types.JID
	dhash   string
}

// Client contains everything necessary to connect to and interact with the WhatsApp web API.
type Client struct {
	Store   *store.Device
	Log     waLog.Logger
	recvLog waLog.Logger
	sendLog waLog.Logger

	socket     *socket.NoiseSocket
	socketLock sync.RWMutex
	socketWait chan struct{}
	wsDialer   *websocket.Dialer

	isLoggedIn            atomic.Bool
	expectedDisconnect    *exsync.Event
	EnableAutoReconnect   bool
	InitialAutoReconnect  bool
	LastSuccessfulConnect time.Time
	AutoReconnectErrors   int
	// AutoReconnectHook is called when auto-reconnection fails. If the function returns false,
	// the client will not attempt to reconnect. The number of retries can be read from AutoReconnectErrors.
	AutoReconnectHook func(error) bool
	// If SynchronousAck is set, acks for messages will only be sent after all event handlers return.
	SynchronousAck             bool
	EnableDecryptedEventBuffer bool
	lastDecryptedBufferClear   time.Time

	DisableLoginAutoReconnect bool

	sendActiveReceipts atomic.Uint32

	// EmitAppStateEventsOnFullSync can be set to true if you want to get app state events emitted
	// even when re-syncing the whole state.
	EmitAppStateEventsOnFullSync bool

	AutomaticMessageRerequestFromPhone bool
	pendingPhoneRerequests             map[types.MessageID]context.CancelFunc
	pendingPhoneRerequestsLock         sync.RWMutex

	appStateProc     *appstate.Processor
	appStateSyncLock sync.Mutex

	historySyncNotifications  chan *waE2E.HistorySyncNotification
	historySyncHandlerStarted atomic.Bool
	ManualHistorySyncDownload bool

	uploadPreKeysLock sync.Mutex
	lastPreKeyUpload  time.Time

	mediaConnCache *MediaConn
	mediaConnLock  sync.Mutex

	responseWaiters     map[string]chan<- *waBinary.Node
	responseWaitersLock sync.Mutex

	nodeHandlers      map[string]nodeHandler
	handlerQueue      chan *waBinary.Node
	eventHandlers     []wrappedEventHandler
	eventHandlersLock sync.RWMutex

	messageRetries     map[string]int
	messageRetriesLock sync.Mutex

	incomingRetryRequestCounter     map[incomingRetryKey]int
	incomingRetryRequestCounterLock sync.Mutex

	appStateKeyRequests     map[string]time.Time
	appStateKeyRequestsLock sync.RWMutex

	messageSendLock sync.Mutex

	privacySettingsCache atomic.Value

	groupCache           map[types.JID]*groupMetaCache
	groupCacheLock       sync.Mutex
	userDevicesCache     map[types.JID]deviceCache
	userDevicesCacheLock sync.Mutex

	recentMessagesMap  map[recentMessageKey]RecentMessage
	recentMessagesList [recentMessagesSize]recentMessageKey
	recentMessagesPtr  int
	recentMessagesLock sync.RWMutex

	sessionRecreateHistory     map[types.JID]time.Time
	sessionRecreateHistoryLock sync.Mutex
	// GetMessageForRetry is used to find the source message for handling retry receipts
	// when the message is not found in the recently sent message cache.
	GetMessageForRetry func(requester, to types.JID, id types.MessageID) *waE2E.Message
	// PreRetryCallback is called before a retry receipt is accepted.
	// If it returns false, the accepting will be cancelled and the retry receipt will be ignored.
	PreRetryCallback func(receipt *events.Receipt, id types.MessageID, retryCount int, msg *waE2E.Message) bool

	// PrePairCallback is called before pairing is completed. If it returns false, the pairing will be cancelled and
	// the client will disconnect.
	PrePairCallback func(jid types.JID, platform, businessName string) bool

	// GetClientPayload is called to get the client payload for connecting to the server.
	// This should NOT be used for WhatsApp (to change the OS name, update fields in store.BaseClientPayload directly).
	GetClientPayload func() *waWa6.ClientPayload

	// Should untrusted identity errors be handled automatically? If true, the stored identity and existing signal
	// sessions will be removed on untrusted identity errors, and an events.IdentityChange will be dispatched.
	// If false, decrypting a message from untrusted devices will fail.
	AutoTrustIdentity bool

	// Should SubscribePresence return an error if no privacy token is stored for the user?
	ErrorOnSubscribePresenceWithoutToken bool

	SendReportingTokens bool

	BackgroundEventCtx context.Context

	phoneLinkingCache *phoneLinkingCache

	uniqueID  string
	idCounter atomic.Uint64

<<<<<<< HEAD
	proxy          Proxy
	socksProxy     proxy.Dialer
	proxyOnlyLogin bool
	http           *http.Client
=======
	mediaHTTP     *http.Client
	websocketHTTP *http.Client
	preLoginHTTP  *http.Client
>>>>>>> ad7a618b

	// This field changes the client to act like a Messenger client instead of a WhatsApp one.
	//
	// Note that you cannot use a Messenger account just by setting this field, you must use a
	// separate library for all the non-e2ee-related stuff like logging in.
	// The library is currently embedded in mautrix-meta (https://github.com/mautrix/meta), but may be separated later.
	MessengerConfig *MessengerConfig
	RefreshCAT      func(context.Context) error
}
<<<<<<< HEAD

type groupMetaCache struct {
	AddressingMode             types.AddressingMode
	CommunityAnnouncementGroup bool
	Members                    []types.JID
}

=======

type groupMetaCache struct {
	AddressingMode             types.AddressingMode
	CommunityAnnouncementGroup bool
	Members                    []types.JID
}

>>>>>>> ad7a618b
type MessengerConfig struct {
	UserAgent    string
	BaseURL      string
	WebsocketURL string
}

// Size of buffer for the channel that all incoming XML nodes go through.
// In general it shouldn't go past a few buffered messages, but the channel is big to be safe.
const handlerQueueSize = 2048

// NewClient initializes a new WhatsApp web client.
//
// The logger can be nil, it will default to a no-op logger.
//
// The device store must be set. A default SQL-backed implementation is available in the store/sqlstore package.
//
//	container, err := sqlstore.New("sqlite3", "file:yoursqlitefile.db?_foreign_keys=on", nil)
//	if err != nil {
//		panic(err)
//	}
//	// If you want multiple sessions, remember their JIDs and use .GetDevice(jid) or .GetAllDevices() instead.
//	deviceStore, err := container.GetFirstDevice()
//	if err != nil {
//		panic(err)
//	}
//	client := whatsmeow.NewClient(deviceStore, nil)
func NewClient(deviceStore *store.Device, log waLog.Logger) *Client {
	if log == nil {
		log = waLog.Noop
	}
	uniqueIDPrefix := random.Bytes(2)
	baseHTTPClient := &http.Client{
		Transport: (http.DefaultTransport.(*http.Transport)).Clone(),
	}
	cli := &Client{
<<<<<<< HEAD
		http: &http.Client{
			Transport: (http.DefaultTransport.(*http.Transport)).Clone(),
		},
		proxy:              http.ProxyFromEnvironment,
=======
		mediaHTTP:          baseHTTPClient,
		websocketHTTP:      baseHTTPClient,
		preLoginHTTP:       baseHTTPClient,
>>>>>>> ad7a618b
		Store:              deviceStore,
		Log:                log,
		recvLog:            log.Sub("Recv"),
		sendLog:            log.Sub("Send"),
		uniqueID:           fmt.Sprintf("%d.%d-", uniqueIDPrefix[0], uniqueIDPrefix[1]),
		responseWaiters:    make(map[string]chan<- *waBinary.Node),
		eventHandlers:      make([]wrappedEventHandler, 0, 1),
		messageRetries:     make(map[string]int),
		handlerQueue:       make(chan *waBinary.Node, handlerQueueSize),
		appStateProc:       appstate.NewProcessor(deviceStore, log.Sub("AppState")),
		socketWait:         make(chan struct{}),
		expectedDisconnect: exsync.NewEvent(),

		incomingRetryRequestCounter: make(map[incomingRetryKey]int),

		historySyncNotifications: make(chan *waE2E.HistorySyncNotification, 32),

		groupCache:       make(map[types.JID]*groupMetaCache),
		userDevicesCache: make(map[types.JID]deviceCache),

		recentMessagesMap:      make(map[recentMessageKey]RecentMessage, recentMessagesSize),
		sessionRecreateHistory: make(map[types.JID]time.Time),
		GetMessageForRetry:     func(requester, to types.JID, id types.MessageID) *waE2E.Message { return nil },
		appStateKeyRequests:    make(map[string]time.Time),

		pendingPhoneRerequests: make(map[types.MessageID]context.CancelFunc),

		EnableAutoReconnect: true,
		AutoTrustIdentity:   true,

		BackgroundEventCtx: context.Background(),
	}
	cli.nodeHandlers = map[string]nodeHandler{
		"message":      cli.handleEncryptedMessage,
		"appdata":      cli.handleEncryptedMessage,
		"receipt":      cli.handleReceipt,
		"call":         cli.handleCallEvent,
		"chatstate":    cli.handleChatState,
		"presence":     cli.handlePresence,
		"notification": cli.handleNotification,
		"success":      cli.handleConnectSuccess,
		"failure":      cli.handleConnectFailure,
		"stream:error": cli.handleStreamError,
		"iq":           cli.handleIQ,
		"ib":           cli.handleIB,
		// Apparently there's also an <error> node which can have a code=479 and means "Invalid stanza sent (smax-invalid)"
	}
	return cli
}

// SetProxyAddress is a helper method that parses a URL string and calls SetProxy or SetSOCKSProxy based on the URL scheme.
//
// Returns an error if url.Parse fails to parse the given address.
func (cli *Client) SetProxyAddress(addr string, opts ...SetProxyOptions) error {
	if addr == "" {
		cli.SetProxy(nil, opts...)
		return nil
	}
	parsed, err := url.Parse(addr)
	if err != nil {
		return err
	}
	if parsed.Scheme == "http" || parsed.Scheme == "https" {
		cli.SetProxy(http.ProxyURL(parsed), opts...)
	} else if parsed.Scheme == "socks5" {
<<<<<<< HEAD
		px, err := proxy.FromURL(parsed, proxy.Direct)
=======
		px, err := proxy.FromURL(parsed, &net.Dialer{
			Timeout:   30 * time.Second,
			KeepAlive: 30 * time.Second,
		})
>>>>>>> ad7a618b
		if err != nil {
			return err
		}
		cli.SetSOCKSProxy(px, opts...)
	} else {
		return fmt.Errorf("unsupported proxy scheme %q", parsed.Scheme)
	}
	return nil
}

type Proxy = func(*http.Request) (*url.URL, error)

// SetProxy sets a HTTP proxy to use for WhatsApp web websocket connections and media uploads/downloads.
//
// Must be called before Connect() to take effect in the websocket connection.
// If you want to change the proxy after connecting, you must call Disconnect() and then Connect() again manually.
//
// By default, the client will find the proxy from the https_proxy environment variable like Go's net/http does.
//
// To disable reading proxy info from environment variables, explicitly set the proxy to nil:
//
//	cli.SetProxy(nil)
//
// To use a different proxy for the websocket and media, pass a function that checks the request path or headers:
//
//	cli.SetProxy(func(r *http.Request) (*url.URL, error) {
//		if r.URL.Host == "web.whatsapp.com" && r.URL.Path == "/ws/chat" {
//			return websocketProxyURL, nil
//		} else {
//			return mediaProxyURL, nil
//		}
//	})
func (cli *Client) SetProxy(proxy Proxy, opts ...SetProxyOptions) {
	var opt SetProxyOptions
	if len(opts) > 0 {
		opt = opts[0]
	}
<<<<<<< HEAD
	if !opt.NoWebsocket {
		cli.proxy = proxy
		cli.socksProxy = nil
	}
	if !opt.NoMedia {
		transport := cli.http.Transport.(*http.Transport)
		transport.Proxy = proxy
		transport.Dial = nil
		transport.DialContext = nil
	}
=======
	transport := (http.DefaultTransport.(*http.Transport)).Clone()
	transport.Proxy = proxy
	cli.setTransport(transport, opt)
>>>>>>> ad7a618b
}

type SetProxyOptions struct {
	// If NoWebsocket is true, the proxy won't be used for the websocket
	NoWebsocket bool
<<<<<<< HEAD
=======
	// If OnlyLogin is true, the proxy will be used for the pre-login websocket, but not the post-login one
	OnlyLogin bool
>>>>>>> ad7a618b
	// If NoMedia is true, the proxy won't be used for media uploads/downloads
	NoMedia bool
}

// SetSOCKSProxy sets a SOCKS5 proxy to use for WhatsApp web websocket connections and media uploads/downloads.
//
// Same details as SetProxy apply, but using a different proxy for the websocket and media is not currently supported.
func (cli *Client) SetSOCKSProxy(px proxy.Dialer, opts ...SetProxyOptions) {
	var opt SetProxyOptions
	if len(opts) > 0 {
		opt = opts[0]
	}
<<<<<<< HEAD
	if !opt.NoWebsocket {
		cli.socksProxy = px
		cli.proxy = nil
	}
	if !opt.NoMedia {
		transport := cli.http.Transport.(*http.Transport)
		transport.Proxy = nil
		transport.Dial = cli.socksProxy.Dial
		contextDialer, ok := cli.socksProxy.(proxy.ContextDialer)
		if ok {
			transport.DialContext = contextDialer.DialContext
		} else {
			transport.DialContext = nil
		}
	}
}

// ToggleProxyOnlyForLogin changes whether the proxy set with SetProxy or related methods
// is only used for the pre-login websocket and not authenticated websockets.
func (cli *Client) ToggleProxyOnlyForLogin(only bool) {
	cli.proxyOnlyLogin = only
=======
	transport := (http.DefaultTransport.(*http.Transport)).Clone()
	pxc := px.(proxy.ContextDialer)
	transport.DialContext = pxc.DialContext
	cli.setTransport(transport, opt)
}

func (cli *Client) setTransport(transport *http.Transport, opt SetProxyOptions) {
	if !opt.NoWebsocket {
		cli.preLoginHTTP.Transport = transport
		if !opt.OnlyLogin {
			cli.websocketHTTP.Transport = transport
		}
	}
	if !opt.NoMedia {
		cli.mediaHTTP.Transport = transport
	}
}

// SetMediaHTTPClient sets the HTTP client used to download media.
// This will overwrite any set proxy calls.
func (cli *Client) SetMediaHTTPClient(h *http.Client) {
	cli.mediaHTTP = h
}

// SetWebsocketHTTPClient sets the HTTP client used to establish the websocket connection for logged-in sessions.
// This will overwrite any set proxy calls.
func (cli *Client) SetWebsocketHTTPClient(h *http.Client) {
	cli.websocketHTTP = h
}

// SetPreLoginHTTPClient sets the HTTP client used to establish the websocket connection before login.
// This will overwrite any set proxy calls.
func (cli *Client) SetPreLoginHTTPClient(h *http.Client) {
	cli.preLoginHTTP = h
>>>>>>> ad7a618b
}

func (cli *Client) getSocketWaitChan() <-chan struct{} {
	cli.socketLock.RLock()
	ch := cli.socketWait
	cli.socketLock.RUnlock()
	return ch
}

func (cli *Client) closeSocketWaitChan() {
	cli.socketLock.Lock()
	close(cli.socketWait)
	cli.socketWait = make(chan struct{})
	cli.socketLock.Unlock()
}

func (cli *Client) getOwnID() types.JID {
	if cli == nil {
<<<<<<< HEAD
		return types.EmptyJID
	}
	return cli.Store.GetJID()
}

func (cli *Client) getOwnLID() types.JID {
	if cli == nil {
		return types.EmptyJID
	}
=======
		return types.EmptyJID
	}
	return cli.Store.GetJID()
}

func (cli *Client) getOwnLID() types.JID {
	if cli == nil {
		return types.EmptyJID
	}
>>>>>>> ad7a618b
	return cli.Store.GetLID()
}

func (cli *Client) WaitForConnection(timeout time.Duration) bool {
	if cli == nil {
		return false
	}
	timeoutChan := time.After(timeout)
	cli.socketLock.RLock()
	for cli.socket == nil || !cli.socket.IsConnected() || !cli.IsLoggedIn() {
		ch := cli.socketWait
		cli.socketLock.RUnlock()
		select {
		case <-ch:
		case <-timeoutChan:
			return false
		case <-cli.expectedDisconnect.GetChan():
			return false
		}
		cli.socketLock.RLock()
	}
	cli.socketLock.RUnlock()
	return true
}

func (cli *Client) SetWSDialer(dialer *websocket.Dialer) {
	cli.wsDialer = dialer
}

// Connect connects the client to the WhatsApp web websocket. After connection, it will either
// authenticate if there's data in the device store, or emit a QREvent to set up a new link.
func (cli *Client) Connect() error {
<<<<<<< HEAD
=======
	return cli.ConnectContext(cli.BackgroundEventCtx)
}

func (cli *Client) ConnectContext(ctx context.Context) error {
>>>>>>> ad7a618b
	if cli == nil {
		return ErrClientIsNil
	}

<<<<<<< HEAD
	cli.socketLock.Lock()
	defer cli.socketLock.Unlock()

	err := cli.unlockedConnect()
	if exhttp.IsNetworkError(err) && cli.InitialAutoReconnect && cli.EnableAutoReconnect {
		cli.Log.Errorf("Initial connection failed but reconnecting in background (%v)", err)
		go cli.dispatchEvent(&events.Disconnected{})
		go cli.autoReconnect()
		return nil
	}
	return err
}

func (cli *Client) connect() error {
	cli.socketLock.Lock()
	defer cli.socketLock.Unlock()

	return cli.unlockedConnect()
}

func (cli *Client) unlockedConnect() error {
=======
	cli.socketLock.Lock()
	defer cli.socketLock.Unlock()

	err := cli.unlockedConnect(ctx)
	if exhttp.IsNetworkError(err) && cli.InitialAutoReconnect && cli.EnableAutoReconnect {
		cli.Log.Errorf("Initial connection failed but reconnecting in background (%v)", err)
		go cli.dispatchEvent(&events.Disconnected{})
		go cli.autoReconnect(ctx)
		return nil
	}
	return err
}

func (cli *Client) connect(ctx context.Context) error {
	cli.socketLock.Lock()
	defer cli.socketLock.Unlock()

	return cli.unlockedConnect(ctx)
}

func (cli *Client) unlockedConnect(ctx context.Context) error {
>>>>>>> ad7a618b
	if cli.socket != nil {
		if !cli.socket.IsConnected() {
			cli.unlockedDisconnect()
		} else {
			return ErrAlreadyConnected
		}
	}

	cli.resetExpectedDisconnect()
<<<<<<< HEAD
	var wsDialer websocket.Dialer
	if cli.wsDialer != nil {
		wsDialer = *cli.wsDialer
	} else if !cli.proxyOnlyLogin || cli.Store.ID == nil {
		if cli.proxy != nil {
			wsDialer.Proxy = cli.proxy
		} else if cli.socksProxy != nil {
			wsDialer.NetDial = cli.socksProxy.Dial
			contextDialer, ok := cli.socksProxy.(proxy.ContextDialer)
			if ok {
				wsDialer.NetDialContext = contextDialer.DialContext
			}
		}
	}
	fs := socket.NewFrameSocket(cli.Log.Sub("Socket"), wsDialer)
=======
	client := cli.websocketHTTP
	if cli.Store.ID == nil {
		client = cli.preLoginHTTP
	}
	fs := socket.NewFrameSocket(cli.Log.Sub("Socket"), client)
>>>>>>> ad7a618b
	if cli.MessengerConfig != nil {
		fs.URL = cli.MessengerConfig.WebsocketURL
		fs.HTTPHeaders.Set("Origin", cli.MessengerConfig.BaseURL)
		fs.HTTPHeaders.Set("User-Agent", cli.MessengerConfig.UserAgent)
		fs.HTTPHeaders.Set("Cache-Control", "no-cache")
		fs.HTTPHeaders.Set("Pragma", "no-cache")
		//fs.HTTPHeaders.Set("Sec-Fetch-Dest", "empty")
		//fs.HTTPHeaders.Set("Sec-Fetch-Mode", "websocket")
		//fs.HTTPHeaders.Set("Sec-Fetch-Site", "cross-site")
	}
<<<<<<< HEAD
	if err := fs.Connect(); err != nil {
=======
	if err := fs.Connect(ctx); err != nil {
>>>>>>> ad7a618b
		fs.Close(0)
		return err
	} else if err = cli.doHandshake(ctx, fs, *keys.NewKeyPair()); err != nil {
		fs.Close(0)
		return fmt.Errorf("noise handshake failed: %w", err)
	}
	go cli.keepAliveLoop(ctx, fs.Context())
	go cli.handlerQueueLoop(ctx, fs.Context())
	return nil
}

// IsLoggedIn returns true after the client is successfully connected and authenticated on WhatsApp.
func (cli *Client) IsLoggedIn() bool {
	return cli != nil && cli.isLoggedIn.Load()
}

func (cli *Client) onDisconnect(ctx context.Context, ns *socket.NoiseSocket, remote bool) {
	ns.Stop(false)
	cli.socketLock.Lock()
	defer cli.socketLock.Unlock()
	if cli.socket == ns {
		cli.socket = nil
		cli.clearResponseWaiters(xmlStreamEndNode)
		if !cli.isExpectedDisconnect() && remote {
			cli.Log.Debugf("Emitting Disconnected event")
			go cli.dispatchEvent(&events.Disconnected{})
			go cli.autoReconnect(ctx)
		} else if remote {
			cli.Log.Debugf("OnDisconnect() called, but it was expected, so not emitting event")
		} else {
			cli.Log.Debugf("OnDisconnect() called after manual disconnection")
		}
	} else {
		cli.Log.Debugf("Ignoring OnDisconnect on different socket")
	}
}

func (cli *Client) expectDisconnect() {
	cli.expectedDisconnect.Set()
}

func (cli *Client) resetExpectedDisconnect() {
	cli.expectedDisconnect.Clear()
}

func (cli *Client) isExpectedDisconnect() bool {
	return cli.expectedDisconnect.IsSet()
}

func (cli *Client) autoReconnect(ctx context.Context) {
	if !cli.EnableAutoReconnect || cli.Store.ID == nil {
		return
	}
	for {
		autoReconnectDelay := time.Duration(cli.AutoReconnectErrors) * 2 * time.Second
		cli.Log.Debugf("Automatically reconnecting after %v", autoReconnectDelay)
		cli.AutoReconnectErrors++
<<<<<<< HEAD
		if cli.expectedDisconnect.WaitTimeout(autoReconnectDelay) {
			return
		}
		err := cli.connect()
=======
		if cli.expectedDisconnect.WaitTimeoutCtx(ctx, autoReconnectDelay) == nil {
			cli.Log.Debugf("Cancelling automatic reconnect due to expected disconnect")
			return
		} else if ctx.Err() != nil {
			cli.Log.Debugf("Cancelling automatic reconnect due to context cancellation")
			return
		}
		err := cli.connect(ctx)
>>>>>>> ad7a618b
		if errors.Is(err, ErrAlreadyConnected) {
			cli.Log.Debugf("Connect() said we're already connected after autoreconnect sleep")
			return
		} else if err != nil {
			if cli.expectedDisconnect.IsSet() {
<<<<<<< HEAD
=======
				cli.Log.Debugf("Autoreconnect failed, but disconnect was expected, not reconnecting")
>>>>>>> ad7a618b
				return
			}
			cli.Log.Errorf("Error reconnecting after autoreconnect sleep: %v", err)
			if cli.AutoReconnectHook != nil && !cli.AutoReconnectHook(err) {
				cli.Log.Debugf("AutoReconnectHook returned false, not reconnecting")
				return
			}
		} else {
			return
		}
	}
}

// IsConnected checks if the client is connected to the WhatsApp web websocket.
// Note that this doesn't check if the client is authenticated. See the IsLoggedIn field for that.
func (cli *Client) IsConnected() bool {
	if cli == nil {
		return false
	}
	cli.socketLock.RLock()
	connected := cli.socket != nil && cli.socket.IsConnected()
	cli.socketLock.RUnlock()
	return connected
}

// Disconnect disconnects from the WhatsApp web websocket.
//
// This will not emit any events, the Disconnected event is only used when the
// connection is closed by the server or a network error.
func (cli *Client) Disconnect() {
	if cli == nil {
		return
	}
	cli.socketLock.Lock()
	cli.expectDisconnect()
	cli.unlockedDisconnect()
	cli.socketLock.Unlock()
	cli.clearDelayedMessageRequests()
}

// Disconnect closes the websocket connection.
func (cli *Client) unlockedDisconnect() {
	if cli.socket != nil {
		cli.socket.Stop(true)
		cli.socket = nil
		cli.clearResponseWaiters(xmlStreamEndNode)
	}
}

// Logout sends a request to unlink the device, then disconnects from the websocket and deletes the local device store.
//
// If the logout request fails, the disconnection and local data deletion will not happen either.
// If an error is returned, but you want to force disconnect/clear data, call Client.Disconnect() and Client.Store.Delete() manually.
//
// Note that this will not emit any events. The LoggedOut event is only used for external logouts
// (triggered by the user from the main device or by WhatsApp servers).
func (cli *Client) Logout(ctx context.Context) error {
	if cli == nil {
		return ErrClientIsNil
	} else if cli.MessengerConfig != nil {
		return errors.New("can't logout with Messenger credentials")
	}
	ownID := cli.getOwnID()
	if ownID.IsEmpty() {
		return ErrNotLoggedIn
	}
	_, err := cli.sendIQ(ctx, infoQuery{
		Namespace: "md",
		Type:      "set",
		To:        types.ServerJID,
		Content: []waBinary.Node{{
			Tag: "remove-companion-device",
			Attrs: waBinary.Attrs{
				"jid":    ownID,
				"reason": "user_initiated",
			},
		}},
	})
	if err != nil {
		return fmt.Errorf("error sending logout request: %w", err)
	}
	cli.Disconnect()
	err = cli.Store.Delete(ctx)
	if err != nil {
		return fmt.Errorf("error deleting data from store: %w", err)
	}
	return nil
}

// AddEventHandler registers a new function to receive all events emitted by this client.
//
// The returned integer is the event handler ID, which can be passed to RemoveEventHandler to remove it.
//
// All registered event handlers will receive all events. You should use a type switch statement to
// filter the events you want:
//
//	func myEventHandler(evt interface{}) {
//		switch v := evt.(type) {
//		case *events.Message:
//			fmt.Println("Received a message!")
//		case *events.Receipt:
//			fmt.Println("Received a receipt!")
//		}
//	}
//
// If you want to access the Client instance inside the event handler, the recommended way is to
// wrap the whole handler in another struct:
//
//	type MyClient struct {
//		WAClient *whatsmeow.Client
//		eventHandlerID uint32
//	}
//
//	func (mycli *MyClient) register() {
//		mycli.eventHandlerID = mycli.WAClient.AddEventHandler(mycli.myEventHandler)
//	}
//
//	func (mycli *MyClient) myEventHandler(evt interface{}) {
//		// Handle event and access mycli.WAClient
//	}
func (cli *Client) AddEventHandler(handler EventHandler) uint32 {
	return cli.AddEventHandlerWithSuccessStatus(func(evt any) bool {
		handler(evt)
		return true
	})
}

func (cli *Client) AddEventHandlerWithSuccessStatus(handler EventHandlerWithSuccessStatus) uint32 {
	nextID := atomic.AddUint32(&nextHandlerID, 1)
	cli.eventHandlersLock.Lock()
	cli.eventHandlers = append(cli.eventHandlers, wrappedEventHandler{handler, nextID})
	cli.eventHandlersLock.Unlock()
	return nextID
}

// RemoveEventHandler removes a previously registered event handler function.
// If the function with the given ID is found, this returns true.
//
// N.B. Do not run this directly from an event handler. That would cause a deadlock because the
// event dispatcher holds a read lock on the event handler list, and this method wants a write lock
// on the same list. Instead run it in a goroutine:
//
//	func (mycli *MyClient) myEventHandler(evt interface{}) {
//		if noLongerWantEvents {
//			go mycli.WAClient.RemoveEventHandler(mycli.eventHandlerID)
//		}
//	}
func (cli *Client) RemoveEventHandler(id uint32) bool {
	cli.eventHandlersLock.Lock()
	defer cli.eventHandlersLock.Unlock()
	for index := range cli.eventHandlers {
		if cli.eventHandlers[index].id == id {
			if index == 0 {
				cli.eventHandlers[0].fn = nil
				cli.eventHandlers = cli.eventHandlers[1:]
				return true
			} else if index < len(cli.eventHandlers)-1 {
				copy(cli.eventHandlers[index:], cli.eventHandlers[index+1:])
			}
			cli.eventHandlers[len(cli.eventHandlers)-1].fn = nil
			cli.eventHandlers = cli.eventHandlers[:len(cli.eventHandlers)-1]
			return true
		}
	}
	return false
}

// RemoveEventHandlers removes all event handlers that have been registered with AddEventHandler
func (cli *Client) RemoveEventHandlers() {
	cli.eventHandlersLock.Lock()
	cli.eventHandlers = make([]wrappedEventHandler, 0, 1)
	cli.eventHandlersLock.Unlock()
}

func (cli *Client) handleFrame(ctx context.Context, data []byte) {
	decompressed, err := waBinary.Unpack(data)
	if err != nil {
		cli.Log.Warnf("Failed to decompress frame: %v", err)
		cli.Log.Debugf("Errored frame hex: %s", hex.EncodeToString(data))
		return
	}
	node, err := waBinary.Unmarshal(decompressed)
	if err != nil {
		cli.Log.Warnf("Failed to decode node in frame: %v", err)
		cli.Log.Debugf("Errored frame hex: %s", hex.EncodeToString(decompressed))
		return
	}
	cli.recvLog.Debugf("%s", node.XMLString())
	if node.Tag == "xmlstreamend" {
		if !cli.isExpectedDisconnect() {
			cli.Log.Warnf("Received stream end frame")
		}
		// TODO should we do something else?
	} else if cli.receiveResponse(ctx, node) {
		// handled
	} else if _, ok := cli.nodeHandlers[node.Tag]; ok {
		select {
		case cli.handlerQueue <- node:
		case <-ctx.Done():
		default:
			cli.Log.Warnf("Handler queue is full, message ordering is no longer guaranteed")
			go func() {
				select {
				case cli.handlerQueue <- node:
				case <-ctx.Done():
				}
			}()
		}
	} else if node.Tag != "ack" {
		cli.Log.Debugf("Didn't handle WhatsApp node %s", node.Tag)
	}
}

<<<<<<< HEAD
func (cli *Client) handlerQueueLoop(ctx context.Context) {
=======
func (cli *Client) handlerQueueLoop(evtCtx, connCtx context.Context) {
>>>>>>> ad7a618b
	ticker := time.NewTicker(30 * time.Second)
	ticker.Stop()
	cli.Log.Debugf("Starting handler queue loop")
Loop:
	for {
		select {
		case node := <-cli.handlerQueue:
			doneChan := make(chan struct{}, 1)
			start := time.Now()
			go func() {
<<<<<<< HEAD
				cli.nodeHandlers[node.Tag](node)
=======
				cli.nodeHandlers[node.Tag](evtCtx, node)
>>>>>>> ad7a618b
				duration := time.Since(start)
				doneChan <- struct{}{}
				if duration > 5*time.Second {
					cli.Log.Warnf("Node handling took %s for %s", duration, node.XMLString())
				}
			}()
			ticker.Reset(30 * time.Second)
			for i := 0; i < 10; i++ {
				select {
				case <-doneChan:
					ticker.Stop()
					continue Loop
				case <-ticker.C:
					cli.Log.Warnf("Node handling is taking long for %s (started %s ago)", node.XMLString(), time.Since(start))
				}
			}
			cli.Log.Warnf("Continuing handling of %s in background as it's taking too long", node.XMLString())
			ticker.Stop()
<<<<<<< HEAD
		case <-ctx.Done():
=======
		case <-connCtx.Done():
>>>>>>> ad7a618b
			cli.Log.Debugf("Closing handler queue loop")
			return
		}
	}
}

<<<<<<< HEAD
func (cli *Client) sendNodeAndGetData(node waBinary.Node) ([]byte, error) {
=======
func (cli *Client) sendNodeAndGetData(ctx context.Context, node waBinary.Node) ([]byte, error) {
>>>>>>> ad7a618b
	if cli == nil {
		return nil, ErrClientIsNil
	}
	cli.socketLock.RLock()
	sock := cli.socket
	cli.socketLock.RUnlock()
	if sock == nil {
		return nil, ErrNotConnected
	}

	payload, err := waBinary.Marshal(node)
	if err != nil {
		return nil, fmt.Errorf("failed to marshal node: %w", err)
	}

	cli.sendLog.Debugf("%s", node.XMLString())
	return payload, sock.SendFrame(ctx, payload)
}

func (cli *Client) sendNode(ctx context.Context, node waBinary.Node) error {
	_, err := cli.sendNodeAndGetData(ctx, node)
	return err
}

func (cli *Client) dispatchEvent(evt any) (handlerFailed bool) {
	cli.eventHandlersLock.RLock()
	defer func() {
		cli.eventHandlersLock.RUnlock()
		err := recover()
		if err != nil {
			cli.Log.Errorf("Event handler panicked while handling a %T: %v\n%s", evt, err, debug.Stack())
		}
	}()
	for _, handler := range cli.eventHandlers {
		if !handler.fn(evt) {
			return true
		}
	}
	return false
}

// ParseWebMessage parses a WebMessageInfo object into *events.Message to match what real-time messages have.
//
// The chat JID can be found in the Conversation data:
//
//	chatJID, err := types.ParseJID(conv.GetId())
//	for _, historyMsg := range conv.GetMessages() {
//		evt, err := cli.ParseWebMessage(chatJID, historyMsg.GetMessage())
//		yourNormalEventHandler(evt)
//	}
func (cli *Client) ParseWebMessage(chatJID types.JID, webMsg *waWeb.WebMessageInfo) (*events.Message, error) {
	var err error
	if chatJID.IsEmpty() {
		chatJID, err = types.ParseJID(webMsg.GetKey().GetRemoteJID())
		if err != nil {
			return nil, fmt.Errorf("no chat JID provided and failed to parse remote JID: %w", err)
		}
	}
	info := types.MessageInfo{
		MessageSource: types.MessageSource{
			Chat:     chatJID,
			IsFromMe: webMsg.GetKey().GetFromMe(),
			IsGroup:  chatJID.Server == types.GroupServer,
		},
		ID:        webMsg.GetKey().GetID(),
		PushName:  webMsg.GetPushName(),
		Timestamp: time.Unix(int64(webMsg.GetMessageTimestamp()), 0),
	}
	if info.IsFromMe {
		info.Sender = cli.getOwnID().ToNonAD()
		if info.Sender.IsEmpty() {
			return nil, ErrNotLoggedIn
		}
	} else if chatJID.Server == types.DefaultUserServer || chatJID.Server == types.HiddenUserServer || chatJID.Server == types.NewsletterServer {
		info.Sender = chatJID
	} else if webMsg.GetParticipant() != "" {
		info.Sender, err = types.ParseJID(webMsg.GetParticipant())
	} else if webMsg.GetKey().GetParticipant() != "" {
		info.Sender, err = types.ParseJID(webMsg.GetKey().GetParticipant())
	} else {
		return nil, fmt.Errorf("couldn't find sender of message %s", info.ID)
	}
	if err != nil {
		return nil, fmt.Errorf("failed to parse sender of message %s: %v", info.ID, err)
	}
	if pk := webMsg.GetCommentMetadata().GetCommentParentKey(); pk != nil {
		info.MsgMetaInfo.ThreadMessageID = pk.GetID()
		info.MsgMetaInfo.ThreadMessageSenderJID, _ = types.ParseJID(pk.GetParticipant())
	}
	evt := &events.Message{
		RawMessage:   webMsg.GetMessage(),
		SourceWebMsg: webMsg,
		Info:         info,
	}
	evt.UnwrapRaw()
	if evt.Message.GetProtocolMessage().GetType() == waE2E.ProtocolMessage_MESSAGE_EDIT {
		evt.Info.ID = evt.Message.GetProtocolMessage().GetKey().GetID()
		evt.Message = evt.Message.GetProtocolMessage().GetEditedMessage()
	}
	return evt, nil
}

func (cli *Client) StoreLIDPNMapping(ctx context.Context, first, second types.JID) {
	var lid, pn types.JID
	if first.Server == types.HiddenUserServer && second.Server == types.DefaultUserServer {
		lid = first
		pn = second
	} else if first.Server == types.DefaultUserServer && second.Server == types.HiddenUserServer {
		lid = second
		pn = first
	} else {
		return
	}
	err := cli.Store.LIDs.PutLIDMapping(ctx, lid, pn)
	if err != nil {
		cli.Log.Errorf("Failed to store LID-PN mapping for %s -> %s: %v", lid, pn, err)
	}
}<|MERGE_RESOLUTION|>--- conflicted
+++ resolved
@@ -20,10 +20,6 @@
 	"sync/atomic"
 	"time"
 
-<<<<<<< HEAD
-	"github.com/gorilla/websocket"
-=======
->>>>>>> ad7a618b
 	"go.mau.fi/util/exhttp"
 	"go.mau.fi/util/exsync"
 	"go.mau.fi/util/random"
@@ -45,11 +41,7 @@
 // EventHandler is a function that can handle events from WhatsApp.
 type EventHandler func(evt any)
 type EventHandlerWithSuccessStatus func(evt any) bool
-<<<<<<< HEAD
-type nodeHandler func(node *waBinary.Node)
-=======
 type nodeHandler func(ctx context.Context, node *waBinary.Node)
->>>>>>> ad7a618b
 
 var nextHandlerID uint32
 
@@ -73,7 +65,6 @@
 	socket     *socket.NoiseSocket
 	socketLock sync.RWMutex
 	socketWait chan struct{}
-	wsDialer   *websocket.Dialer
 
 	isLoggedIn            atomic.Bool
 	expectedDisconnect    *exsync.Event
@@ -179,16 +170,9 @@
 	uniqueID  string
 	idCounter atomic.Uint64
 
-<<<<<<< HEAD
-	proxy          Proxy
-	socksProxy     proxy.Dialer
-	proxyOnlyLogin bool
-	http           *http.Client
-=======
 	mediaHTTP     *http.Client
 	websocketHTTP *http.Client
 	preLoginHTTP  *http.Client
->>>>>>> ad7a618b
 
 	// This field changes the client to act like a Messenger client instead of a WhatsApp one.
 	//
@@ -198,7 +182,6 @@
 	MessengerConfig *MessengerConfig
 	RefreshCAT      func(context.Context) error
 }
-<<<<<<< HEAD
 
 type groupMetaCache struct {
 	AddressingMode             types.AddressingMode
@@ -206,15 +189,6 @@
 	Members                    []types.JID
 }
 
-=======
-
-type groupMetaCache struct {
-	AddressingMode             types.AddressingMode
-	CommunityAnnouncementGroup bool
-	Members                    []types.JID
-}
-
->>>>>>> ad7a618b
 type MessengerConfig struct {
 	UserAgent    string
 	BaseURL      string
@@ -250,16 +224,9 @@
 		Transport: (http.DefaultTransport.(*http.Transport)).Clone(),
 	}
 	cli := &Client{
-<<<<<<< HEAD
-		http: &http.Client{
-			Transport: (http.DefaultTransport.(*http.Transport)).Clone(),
-		},
-		proxy:              http.ProxyFromEnvironment,
-=======
 		mediaHTTP:          baseHTTPClient,
 		websocketHTTP:      baseHTTPClient,
 		preLoginHTTP:       baseHTTPClient,
->>>>>>> ad7a618b
 		Store:              deviceStore,
 		Log:                log,
 		recvLog:            log.Sub("Recv"),
@@ -325,14 +292,10 @@
 	if parsed.Scheme == "http" || parsed.Scheme == "https" {
 		cli.SetProxy(http.ProxyURL(parsed), opts...)
 	} else if parsed.Scheme == "socks5" {
-<<<<<<< HEAD
-		px, err := proxy.FromURL(parsed, proxy.Direct)
-=======
 		px, err := proxy.FromURL(parsed, &net.Dialer{
 			Timeout:   30 * time.Second,
 			KeepAlive: 30 * time.Second,
 		})
->>>>>>> ad7a618b
 		if err != nil {
 			return err
 		}
@@ -370,32 +333,16 @@
 	if len(opts) > 0 {
 		opt = opts[0]
 	}
-<<<<<<< HEAD
-	if !opt.NoWebsocket {
-		cli.proxy = proxy
-		cli.socksProxy = nil
-	}
-	if !opt.NoMedia {
-		transport := cli.http.Transport.(*http.Transport)
-		transport.Proxy = proxy
-		transport.Dial = nil
-		transport.DialContext = nil
-	}
-=======
 	transport := (http.DefaultTransport.(*http.Transport)).Clone()
 	transport.Proxy = proxy
 	cli.setTransport(transport, opt)
->>>>>>> ad7a618b
 }
 
 type SetProxyOptions struct {
 	// If NoWebsocket is true, the proxy won't be used for the websocket
 	NoWebsocket bool
-<<<<<<< HEAD
-=======
 	// If OnlyLogin is true, the proxy will be used for the pre-login websocket, but not the post-login one
 	OnlyLogin bool
->>>>>>> ad7a618b
 	// If NoMedia is true, the proxy won't be used for media uploads/downloads
 	NoMedia bool
 }
@@ -408,29 +355,6 @@
 	if len(opts) > 0 {
 		opt = opts[0]
 	}
-<<<<<<< HEAD
-	if !opt.NoWebsocket {
-		cli.socksProxy = px
-		cli.proxy = nil
-	}
-	if !opt.NoMedia {
-		transport := cli.http.Transport.(*http.Transport)
-		transport.Proxy = nil
-		transport.Dial = cli.socksProxy.Dial
-		contextDialer, ok := cli.socksProxy.(proxy.ContextDialer)
-		if ok {
-			transport.DialContext = contextDialer.DialContext
-		} else {
-			transport.DialContext = nil
-		}
-	}
-}
-
-// ToggleProxyOnlyForLogin changes whether the proxy set with SetProxy or related methods
-// is only used for the pre-login websocket and not authenticated websockets.
-func (cli *Client) ToggleProxyOnlyForLogin(only bool) {
-	cli.proxyOnlyLogin = only
-=======
 	transport := (http.DefaultTransport.(*http.Transport)).Clone()
 	pxc := px.(proxy.ContextDialer)
 	transport.DialContext = pxc.DialContext
@@ -465,7 +389,6 @@
 // This will overwrite any set proxy calls.
 func (cli *Client) SetPreLoginHTTPClient(h *http.Client) {
 	cli.preLoginHTTP = h
->>>>>>> ad7a618b
 }
 
 func (cli *Client) getSocketWaitChan() <-chan struct{} {
@@ -484,7 +407,6 @@
 
 func (cli *Client) getOwnID() types.JID {
 	if cli == nil {
-<<<<<<< HEAD
 		return types.EmptyJID
 	}
 	return cli.Store.GetJID()
@@ -494,17 +416,6 @@
 	if cli == nil {
 		return types.EmptyJID
 	}
-=======
-		return types.EmptyJID
-	}
-	return cli.Store.GetJID()
-}
-
-func (cli *Client) getOwnLID() types.JID {
-	if cli == nil {
-		return types.EmptyJID
-	}
->>>>>>> ad7a618b
 	return cli.Store.GetLID()
 }
 
@@ -530,47 +441,17 @@
 	return true
 }
 
-func (cli *Client) SetWSDialer(dialer *websocket.Dialer) {
-	cli.wsDialer = dialer
-}
-
 // Connect connects the client to the WhatsApp web websocket. After connection, it will either
 // authenticate if there's data in the device store, or emit a QREvent to set up a new link.
 func (cli *Client) Connect() error {
-<<<<<<< HEAD
-=======
 	return cli.ConnectContext(cli.BackgroundEventCtx)
 }
 
 func (cli *Client) ConnectContext(ctx context.Context) error {
->>>>>>> ad7a618b
 	if cli == nil {
 		return ErrClientIsNil
 	}
 
-<<<<<<< HEAD
-	cli.socketLock.Lock()
-	defer cli.socketLock.Unlock()
-
-	err := cli.unlockedConnect()
-	if exhttp.IsNetworkError(err) && cli.InitialAutoReconnect && cli.EnableAutoReconnect {
-		cli.Log.Errorf("Initial connection failed but reconnecting in background (%v)", err)
-		go cli.dispatchEvent(&events.Disconnected{})
-		go cli.autoReconnect()
-		return nil
-	}
-	return err
-}
-
-func (cli *Client) connect() error {
-	cli.socketLock.Lock()
-	defer cli.socketLock.Unlock()
-
-	return cli.unlockedConnect()
-}
-
-func (cli *Client) unlockedConnect() error {
-=======
 	cli.socketLock.Lock()
 	defer cli.socketLock.Unlock()
 
@@ -592,7 +473,6 @@
 }
 
 func (cli *Client) unlockedConnect(ctx context.Context) error {
->>>>>>> ad7a618b
 	if cli.socket != nil {
 		if !cli.socket.IsConnected() {
 			cli.unlockedDisconnect()
@@ -602,29 +482,11 @@
 	}
 
 	cli.resetExpectedDisconnect()
-<<<<<<< HEAD
-	var wsDialer websocket.Dialer
-	if cli.wsDialer != nil {
-		wsDialer = *cli.wsDialer
-	} else if !cli.proxyOnlyLogin || cli.Store.ID == nil {
-		if cli.proxy != nil {
-			wsDialer.Proxy = cli.proxy
-		} else if cli.socksProxy != nil {
-			wsDialer.NetDial = cli.socksProxy.Dial
-			contextDialer, ok := cli.socksProxy.(proxy.ContextDialer)
-			if ok {
-				wsDialer.NetDialContext = contextDialer.DialContext
-			}
-		}
-	}
-	fs := socket.NewFrameSocket(cli.Log.Sub("Socket"), wsDialer)
-=======
 	client := cli.websocketHTTP
 	if cli.Store.ID == nil {
 		client = cli.preLoginHTTP
 	}
 	fs := socket.NewFrameSocket(cli.Log.Sub("Socket"), client)
->>>>>>> ad7a618b
 	if cli.MessengerConfig != nil {
 		fs.URL = cli.MessengerConfig.WebsocketURL
 		fs.HTTPHeaders.Set("Origin", cli.MessengerConfig.BaseURL)
@@ -635,11 +497,7 @@
 		//fs.HTTPHeaders.Set("Sec-Fetch-Mode", "websocket")
 		//fs.HTTPHeaders.Set("Sec-Fetch-Site", "cross-site")
 	}
-<<<<<<< HEAD
-	if err := fs.Connect(); err != nil {
-=======
 	if err := fs.Connect(ctx); err != nil {
->>>>>>> ad7a618b
 		fs.Close(0)
 		return err
 	} else if err = cli.doHandshake(ctx, fs, *keys.NewKeyPair()); err != nil {
@@ -697,12 +555,6 @@
 		autoReconnectDelay := time.Duration(cli.AutoReconnectErrors) * 2 * time.Second
 		cli.Log.Debugf("Automatically reconnecting after %v", autoReconnectDelay)
 		cli.AutoReconnectErrors++
-<<<<<<< HEAD
-		if cli.expectedDisconnect.WaitTimeout(autoReconnectDelay) {
-			return
-		}
-		err := cli.connect()
-=======
 		if cli.expectedDisconnect.WaitTimeoutCtx(ctx, autoReconnectDelay) == nil {
 			cli.Log.Debugf("Cancelling automatic reconnect due to expected disconnect")
 			return
@@ -711,16 +563,12 @@
 			return
 		}
 		err := cli.connect(ctx)
->>>>>>> ad7a618b
 		if errors.Is(err, ErrAlreadyConnected) {
 			cli.Log.Debugf("Connect() said we're already connected after autoreconnect sleep")
 			return
 		} else if err != nil {
 			if cli.expectedDisconnect.IsSet() {
-<<<<<<< HEAD
-=======
 				cli.Log.Debugf("Autoreconnect failed, but disconnect was expected, not reconnecting")
->>>>>>> ad7a618b
 				return
 			}
 			cli.Log.Errorf("Error reconnecting after autoreconnect sleep: %v", err)
@@ -934,11 +782,7 @@
 	}
 }
 
-<<<<<<< HEAD
-func (cli *Client) handlerQueueLoop(ctx context.Context) {
-=======
 func (cli *Client) handlerQueueLoop(evtCtx, connCtx context.Context) {
->>>>>>> ad7a618b
 	ticker := time.NewTicker(30 * time.Second)
 	ticker.Stop()
 	cli.Log.Debugf("Starting handler queue loop")
@@ -949,11 +793,7 @@
 			doneChan := make(chan struct{}, 1)
 			start := time.Now()
 			go func() {
-<<<<<<< HEAD
-				cli.nodeHandlers[node.Tag](node)
-=======
 				cli.nodeHandlers[node.Tag](evtCtx, node)
->>>>>>> ad7a618b
 				duration := time.Since(start)
 				doneChan <- struct{}{}
 				if duration > 5*time.Second {
@@ -972,22 +812,14 @@
 			}
 			cli.Log.Warnf("Continuing handling of %s in background as it's taking too long", node.XMLString())
 			ticker.Stop()
-<<<<<<< HEAD
-		case <-ctx.Done():
-=======
 		case <-connCtx.Done():
->>>>>>> ad7a618b
 			cli.Log.Debugf("Closing handler queue loop")
 			return
 		}
 	}
 }
 
-<<<<<<< HEAD
-func (cli *Client) sendNodeAndGetData(node waBinary.Node) ([]byte, error) {
-=======
 func (cli *Client) sendNodeAndGetData(ctx context.Context, node waBinary.Node) ([]byte, error) {
->>>>>>> ad7a618b
 	if cli == nil {
 		return nil, ErrClientIsNil
 	}
