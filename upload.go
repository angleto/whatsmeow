--- conflicted
+++ resolved
@@ -236,11 +236,7 @@
 	req.Header.Set("Origin", socket.Origin)
 	req.Header.Set("Referer", socket.Origin+"/")
 
-<<<<<<< HEAD
-	httpResp, err := cli.http.Do(req)
-=======
 	httpResp, err := cli.mediaHTTP.Do(req)
->>>>>>> ad7a618b
 	if err != nil {
 		err = fmt.Errorf("failed to execute request: %w", err)
 	} else if httpResp.StatusCode != http.StatusOK {
