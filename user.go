// Copyright (c) 2021 Tulir Asokan
//
// This Source Code Form is subject to the terms of the Mozilla Public
// License, v. 2.0. If a copy of the MPL was not distributed with this
// file, You can obtain one at http://mozilla.org/MPL/2.0/.

package whatsmeow

import (
	"context"
	"encoding/base64"
	"errors"
	"fmt"
	"slices"
	"strings"

	"google.golang.org/protobuf/proto"

	waBinary "go.mau.fi/whatsmeow/binary"
	"go.mau.fi/whatsmeow/proto/waHistorySync"
	"go.mau.fi/whatsmeow/proto/waVnameCert"
	"go.mau.fi/whatsmeow/store"
	"go.mau.fi/whatsmeow/types"
	"go.mau.fi/whatsmeow/types/events"
)

const (
	BusinessMessageLinkPrefix       = "https://wa.me/message/"
	ContactQRLinkPrefix             = "https://wa.me/qr/"
	BusinessMessageLinkDirectPrefix = "https://api.whatsapp.com/message/"
	ContactQRLinkDirectPrefix       = "https://api.whatsapp.com/qr/"
	NewsletterLinkPrefix            = "https://whatsapp.com/channel/"
)

// ResolveBusinessMessageLink resolves a business message short link and returns the target JID, business name and
// text to prefill in the input field (if any).
//
// The links look like https://wa.me/message/<code> or https://api.whatsapp.com/message/<code>. You can either provide
// the full link, or just the <code> part.
func (cli *Client) ResolveBusinessMessageLink(ctx context.Context, code string) (*types.BusinessMessageLinkTarget, error) {
	code = strings.TrimPrefix(code, BusinessMessageLinkPrefix)
	code = strings.TrimPrefix(code, BusinessMessageLinkDirectPrefix)

	resp, err := cli.sendIQ(ctx, infoQuery{
		Namespace: "w:qr",
		Type:      iqGet,
		// WhatsApp android doesn't seem to have a "to" field for this one at all, not sure why but it works
		Content: []waBinary.Node{{
			Tag: "qr",
			Attrs: waBinary.Attrs{
				"code": code,
			},
		}},
	})
	if errors.Is(err, ErrIQNotFound) {
		return nil, wrapIQError(ErrBusinessMessageLinkNotFound, err)
	} else if err != nil {
		return nil, err
	}
	qrChild, ok := resp.GetOptionalChildByTag("qr")
	if !ok {
		return nil, &ElementMissingError{Tag: "qr", In: "response to business message link query"}
	}
	var target types.BusinessMessageLinkTarget
	ag := qrChild.AttrGetter()
	target.JID = ag.JID("jid")
	target.PushName = ag.String("notify")
	messageChild, ok := qrChild.GetOptionalChildByTag("message")
	if ok {
		messageBytes, _ := messageChild.Content.([]byte)
		target.Message = string(messageBytes)
	}
	businessChild, ok := qrChild.GetOptionalChildByTag("business")
	if ok {
		bag := businessChild.AttrGetter()
		target.IsSigned = bag.OptionalBool("is_signed")
		target.VerifiedName = bag.OptionalString("verified_name")
		target.VerifiedLevel = bag.OptionalString("verified_level")
	}
	return &target, ag.Error()
}

// ResolveContactQRLink resolves a link from a contact share QR code and returns the target JID and push name.
//
// The links look like https://wa.me/qr/<code> or https://api.whatsapp.com/qr/<code>. You can either provide
// the full link, or just the <code> part.
func (cli *Client) ResolveContactQRLink(ctx context.Context, code string) (*types.ContactQRLinkTarget, error) {
	code = strings.TrimPrefix(code, ContactQRLinkPrefix)
	code = strings.TrimPrefix(code, ContactQRLinkDirectPrefix)

	resp, err := cli.sendIQ(ctx, infoQuery{
		Namespace: "w:qr",
		Type:      iqGet,
		Content: []waBinary.Node{{
			Tag: "qr",
			Attrs: waBinary.Attrs{
				"code": code,
			},
		}},
	})
	if errors.Is(err, ErrIQNotFound) {
		return nil, wrapIQError(ErrContactQRLinkNotFound, err)
	} else if err != nil {
		return nil, err
	}
	qrChild, ok := resp.GetOptionalChildByTag("qr")
	if !ok {
		return nil, &ElementMissingError{Tag: "qr", In: "response to contact link query"}
	}
	var target types.ContactQRLinkTarget
	ag := qrChild.AttrGetter()
	target.JID = ag.JID("jid")
	target.PushName = ag.OptionalString("notify")
	target.Type = ag.String("type")
	return &target, ag.Error()
}

// GetContactQRLink gets your own contact share QR link that can be resolved using ResolveContactQRLink
// (or scanned with the official apps when encoded as a QR code).
//
// If the revoke parameter is set to true, it will ask the server to revoke the previous link and generate a new one.
func (cli *Client) GetContactQRLink(ctx context.Context, revoke bool) (string, error) {
	action := "get"
	if revoke {
		action = "revoke"
	}
	resp, err := cli.sendIQ(ctx, infoQuery{
		Namespace: "w:qr",
		Type:      iqSet,
		Content: []waBinary.Node{{
			Tag: "qr",
			Attrs: waBinary.Attrs{
				"type":   "contact",
				"action": action,
			},
		}},
	})
	if err != nil {
		return "", err
	}
	qrChild, ok := resp.GetOptionalChildByTag("qr")
	if !ok {
		return "", &ElementMissingError{Tag: "qr", In: "response to own contact link fetch"}
	}
	ag := qrChild.AttrGetter()
	return ag.String("code"), ag.Error()
}

// SetStatusMessage updates the current user's status text, which is shown in the "About" section in the user profile.
//
// This is different from the ephemeral status broadcast messages. Use SendMessage to types.StatusBroadcastJID to send
// such messages.
func (cli *Client) SetStatusMessage(ctx context.Context, msg string) error {
	_, err := cli.sendIQ(ctx, infoQuery{
		Namespace: "status",
		Type:      iqSet,
		To:        types.ServerJID,
		Content: []waBinary.Node{{
			Tag:     "status",
			Content: msg,
		}},
	})
	return err
}

// IsOnWhatsApp checks if the given phone numbers are registered on WhatsApp.
// The phone numbers should be in international format, including the `+` prefix.
func (cli *Client) IsOnWhatsApp(ctx context.Context, phones []string) ([]types.IsOnWhatsAppResponse, error) {
	jids := make([]types.JID, len(phones))
	for i := range jids {
		jids[i] = types.NewJID(phones[i], types.LegacyUserServer)
	}
	list, err := cli.usync(ctx, jids, "query", "interactive", []waBinary.Node{
		{Tag: "business", Content: []waBinary.Node{{Tag: "verified_name"}}},
		{Tag: "contact"},
	})
	if err != nil {
		return nil, err
	}
	output := make([]types.IsOnWhatsAppResponse, 0, len(jids))
	querySuffix := "@" + types.LegacyUserServer
	for _, child := range list.GetChildren() {
		jid, jidOK := child.Attrs["jid"].(types.JID)
		if child.Tag != "user" || !jidOK {
			continue
		}
		var info types.IsOnWhatsAppResponse
		info.JID = jid
		info.VerifiedName, err = parseVerifiedName(child.GetChildByTag("business"))
		if err != nil {
			cli.Log.Warnf("Failed to parse %s's verified name details: %v", jid, err)
		}
		contactNode := child.GetChildByTag("contact")
		info.IsIn = contactNode.AttrGetter().String("type") == "in"
		contactQuery, _ := contactNode.Content.([]byte)
		info.Query = strings.TrimSuffix(string(contactQuery), querySuffix)
		output = append(output, info)
	}
	return output, nil
}

// GetUserInfo gets basic user info (avatar, status, verified business name, device list).
func (cli *Client) GetUserInfo(ctx context.Context, jids []types.JID) (map[types.JID]types.UserInfo, error) {
	list, err := cli.usync(ctx, jids, "full", "background", []waBinary.Node{
		{Tag: "business", Content: []waBinary.Node{{Tag: "verified_name"}}},
		{Tag: "status"},
		{Tag: "picture"},
		{Tag: "devices", Attrs: waBinary.Attrs{"version": "2"}},
		{Tag: "lid"},
	})
	if err != nil {
		return nil, err
	}
	respData := make(map[types.JID]types.UserInfo, len(jids))
	mappings := make([]store.LIDMapping, 0, len(jids))
	for _, child := range list.GetChildren() {
		jid, jidOK := child.Attrs["jid"].(types.JID)
		if child.Tag != "user" || !jidOK {
			continue
		}
		var info types.UserInfo
		verifiedName, err := parseVerifiedName(child.GetChildByTag("business"))
		if err != nil {
			cli.Log.Warnf("Failed to parse %s's verified name details: %v", jid, err)
		}
		status, _ := child.GetChildByTag("status").Content.([]byte)
		info.Status = string(status)
		info.PictureID, _ = child.GetChildByTag("picture").Attrs["id"].(string)
		info.Devices = parseDeviceList(jid, child.GetChildByTag("devices"))

		lidTag := child.GetChildByTag("lid")
		info.LID = lidTag.AttrGetter().OptionalJIDOrEmpty("val")

		if !info.LID.IsEmpty() {
			mappings = append(mappings, store.LIDMapping{PN: jid, LID: info.LID})
		}

		if verifiedName != nil {
<<<<<<< HEAD
			cli.updateBusinessName(context.TODO(), jid, nil, verifiedName.Details.GetVerifiedName())
=======
			cli.updateBusinessName(ctx, jid, info.LID, nil, verifiedName.Details.GetVerifiedName())
>>>>>>> ad7a618b
		}
		respData[jid] = info
	}

<<<<<<< HEAD
	err = cli.Store.LIDs.PutManyLIDMappings(context.TODO(), mappings)
=======
	err = cli.Store.LIDs.PutManyLIDMappings(ctx, mappings)
>>>>>>> ad7a618b
	if err != nil {
		// not worth returning on the error, instead just post a log
		cli.Log.Errorf("Failed to place LID mappings from USync call")
	}

	return respData, nil
}

<<<<<<< HEAD
func (cli *Client) GetBotListV2() ([]types.BotListInfo, error) {
	resp, err := cli.sendIQ(infoQuery{
=======
func (cli *Client) GetBotListV2(ctx context.Context) ([]types.BotListInfo, error) {
	resp, err := cli.sendIQ(ctx, infoQuery{
>>>>>>> ad7a618b
		To:        types.ServerJID,
		Namespace: "bot",
		Type:      iqGet,
		Content: []waBinary.Node{
			{Tag: "bot", Attrs: waBinary.Attrs{"v": "2"}},
		},
	})
	if err != nil {
		return nil, err
	}
	botNode, ok := resp.GetOptionalChildByTag("bot")
	if !ok {
		return nil, &ElementMissingError{Tag: "bot", In: "response to bot list query"}
	}

	var list []types.BotListInfo

	for _, section := range botNode.GetChildrenByTag("section") {
		if section.AttrGetter().String("type") == "all" {
			for _, bot := range section.GetChildrenByTag("bot") {
				ag := bot.AttrGetter()
				list = append(list, types.BotListInfo{
					PersonaID: ag.String("persona_id"),
					BotJID:    ag.JID("jid"),
				})
			}
		}
	}

	return list, nil
}

<<<<<<< HEAD
func (cli *Client) GetBotProfiles(botInfo []types.BotListInfo) ([]types.BotProfileInfo, error) {
=======
func (cli *Client) GetBotProfiles(ctx context.Context, botInfo []types.BotListInfo) ([]types.BotProfileInfo, error) {
>>>>>>> ad7a618b
	jids := make([]types.JID, len(botInfo))
	for i, bot := range botInfo {
		jids[i] = bot.BotJID
	}

<<<<<<< HEAD
	list, err := cli.usync(context.TODO(), jids, "query", "interactive", []waBinary.Node{
=======
	list, err := cli.usync(ctx, jids, "query", "interactive", []waBinary.Node{
>>>>>>> ad7a618b
		{Tag: "bot", Content: []waBinary.Node{{Tag: "profile", Attrs: waBinary.Attrs{"v": "1"}}}},
	}, UsyncQueryExtras{
		BotListInfo: botInfo,
	})

	if err != nil {
		return nil, err
	}

	var profiles []types.BotProfileInfo
	for _, user := range list.GetChildren() {
		jid := user.AttrGetter().JID("jid")
		bot := user.GetChildByTag("bot")
		profile := bot.GetChildByTag("profile")
		name := string(profile.GetChildByTag("name").Content.([]byte))
		attributes := string(profile.GetChildByTag("attributes").Content.([]byte))
		description := string(profile.GetChildByTag("description").Content.([]byte))
		category := string(profile.GetChildByTag("category").Content.([]byte))
		_, isDefault := profile.GetOptionalChildByTag("default")
		personaID := profile.AttrGetter().String("persona_id")
		commandsNode := profile.GetChildByTag("commands")
		commandDescription := string(commandsNode.GetChildByTag("description").Content.([]byte))
		var commands []types.BotProfileCommand
		for _, commandNode := range commandsNode.GetChildrenByTag("command") {
			commands = append(commands, types.BotProfileCommand{
				Name:        string(commandNode.GetChildByTag("name").Content.([]byte)),
				Description: string(commandNode.GetChildByTag("description").Content.([]byte)),
			})
		}

		promptsNode := profile.GetChildByTag("prompts")
		var prompts []string
		for _, promptNode := range promptsNode.GetChildrenByTag("prompt") {
			prompts = append(
				prompts,
				fmt.Sprintf(
					"%s %s",
					string(promptNode.GetChildByTag("emoji").Content.([]byte)),
					string(promptNode.GetChildByTag("text").Content.([]byte)),
				),
			)
		}

		profiles = append(profiles, types.BotProfileInfo{
			JID:                 jid,
			Name:                name,
			Attributes:          attributes,
			Description:         description,
			Category:            category,
			IsDefault:           isDefault,
			Prompts:             prompts,
			PersonaID:           personaID,
			Commands:            commands,
			CommandsDescription: commandDescription,
		})
	}

	return profiles, nil
}

func (cli *Client) parseBusinessProfile(node *waBinary.Node) (*types.BusinessProfile, error) {
	profileNode := node.GetChildByTag("profile")
	jid, ok := profileNode.AttrGetter().GetJID("jid", true)
	if !ok {
		return nil, errors.New("missing jid in business profile")
	}
	address, _ := profileNode.GetChildByTag("address").Content.([]byte)
	email, _ := profileNode.GetChildByTag("email").Content.([]byte)
	businessHour := profileNode.GetChildByTag("business_hours")
	businessHourTimezone := businessHour.AttrGetter().String("timezone")
	businessHoursConfigs := businessHour.GetChildren()
	businessHours := make([]types.BusinessHoursConfig, 0)
	for _, config := range businessHoursConfigs {
		if config.Tag != "business_hours_config" {
			continue
		}
		dow := config.AttrGetter().String("day_of_week")
		mode := config.AttrGetter().String("mode")
		openTime := config.AttrGetter().String("open_time")
		closeTime := config.AttrGetter().String("close_time")
		businessHours = append(businessHours, types.BusinessHoursConfig{
			DayOfWeek: dow,
			Mode:      mode,
			OpenTime:  openTime,
			CloseTime: closeTime,
		})
	}
	categoriesNode := profileNode.GetChildByTag("categories")
	categories := make([]types.Category, 0)
	for _, category := range categoriesNode.GetChildren() {
		if category.Tag != "category" {
			continue
		}
		id := category.AttrGetter().String("id")
		name, _ := category.Content.([]byte)
		categories = append(categories, types.Category{
			ID:   id,
			Name: string(name),
		})
	}
	profileOptionsNode := profileNode.GetChildByTag("profile_options")
	profileOptions := make(map[string]string)
	for _, option := range profileOptionsNode.GetChildren() {
		optValueBytes, _ := option.Content.([]byte)
		profileOptions[option.Tag] = string(optValueBytes)
		// TODO parse bot_fields
	}
	return &types.BusinessProfile{
		JID:                   jid,
		Email:                 string(email),
		Address:               string(address),
		Categories:            categories,
		ProfileOptions:        profileOptions,
		BusinessHoursTimeZone: businessHourTimezone,
		BusinessHours:         businessHours,
	}, nil
}

// GetBusinessProfile gets the profile info of a WhatsApp business account
<<<<<<< HEAD
func (cli *Client) GetBusinessProfile(jid types.JID) (*types.BusinessProfile, error) {
	resp, err := cli.sendIQ(infoQuery{
=======
func (cli *Client) GetBusinessProfile(ctx context.Context, jid types.JID) (*types.BusinessProfile, error) {
	resp, err := cli.sendIQ(ctx, infoQuery{
>>>>>>> ad7a618b
		Type:      iqGet,
		To:        types.ServerJID,
		Namespace: "w:biz",
		Content: []waBinary.Node{{
			Tag: "business_profile",
			Attrs: waBinary.Attrs{
				"v": "244",
			},
			Content: []waBinary.Node{{
				Tag: "profile",
				Attrs: waBinary.Attrs{
					"jid": jid,
				},
			}},
		}},
	})
	if err != nil {
		return nil, err
	}
	node, ok := resp.GetOptionalChildByTag("business_profile")
	if !ok {
		return nil, &ElementMissingError{Tag: "business_profile", In: "response to business profile query"}
	}
	return cli.parseBusinessProfile(&node)
<<<<<<< HEAD
}

// GetUserDevices gets the list of devices that the given user has. The input should be a list of
// regular JIDs, and the output will be a list of AD JIDs. The local device will not be included in
// the output even if the user's JID is included in the input. All other devices will be included.
//
// Deprecated: use GetUserDevicesContext instead.
func (cli *Client) GetUserDevices(jids []types.JID) ([]types.JID, error) {
	return cli.GetUserDevicesContext(context.Background(), jids)
}

func (cli *Client) GetUserDevicesContext(ctx context.Context, jids []types.JID) ([]types.JID, error) {
=======
}

func (cli *Client) GetUserDevicesContext(ctx context.Context, jids []types.JID) ([]types.JID, error) {
	return cli.GetUserDevices(ctx, jids)
}

// GetUserDevices gets the list of devices that the given user has. The input should be a list of
// regular JIDs, and the output will be a list of AD JIDs. The local device will not be included in
// the output even if the user's JID is included in the input. All other devices will be included.
func (cli *Client) GetUserDevices(ctx context.Context, jids []types.JID) ([]types.JID, error) {
>>>>>>> ad7a618b
	if cli == nil {
		return nil, ErrClientIsNil
	}
	cli.userDevicesCacheLock.Lock()
	defer cli.userDevicesCacheLock.Unlock()

	var devices, jidsToSync, fbJIDsToSync []types.JID
	for _, jid := range jids {
		cached, ok := cli.userDevicesCache[jid]
		if ok && len(cached.devices) > 0 {
			devices = append(devices, cached.devices...)
		} else if jid.Server == types.MessengerServer {
			fbJIDsToSync = append(fbJIDsToSync, jid)
		} else if jid.IsBot() {
			// Bot JIDs do not have devices, the usync query is empty
			devices = append(devices, jid)
		} else {
			jidsToSync = append(jidsToSync, jid)
		}
	}
	if len(jidsToSync) > 0 {
		list, err := cli.usync(ctx, jidsToSync, "query", "message", []waBinary.Node{
			{Tag: "devices", Attrs: waBinary.Attrs{"version": "2"}},
		})
		if err != nil {
			return nil, err
		}

		for _, user := range list.GetChildren() {
			jid, jidOK := user.Attrs["jid"].(types.JID)
			if user.Tag != "user" || !jidOK {
				continue
			}
			userDevices := parseDeviceList(jid, user.GetChildByTag("devices"))
			cli.userDevicesCache[jid] = deviceCache{devices: userDevices, dhash: participantListHashV2(userDevices)}
			devices = append(devices, userDevices...)
		}
	}

	if len(fbJIDsToSync) > 0 {
		userDevices, err := cli.getFBIDDevices(ctx, fbJIDsToSync)
		if err != nil {
			return nil, err
		}
		devices = append(devices, userDevices...)
	}

	return devices, nil
}

type GetProfilePictureParams struct {
	Preview     bool
	ExistingID  string
	IsCommunity bool
	// This is a common group ID that you share with the target
	CommonGID types.JID
	// use this to query the profile photo of a group you don't have joined, but you have an invite code for
	InviteCode string
	// Persona ID when getting profile of Meta AI bots
	PersonaID string
}

// GetProfilePictureInfo gets the URL where you can download a WhatsApp user's profile picture or group's photo.
//
// Optionally, you can pass the last known profile picture ID.
// If the profile picture hasn't changed, this will return nil with no error.
//
// To get a community photo, you should pass `IsCommunity: true`, as otherwise you may get a 401 error.
func (cli *Client) GetProfilePictureInfo(ctx context.Context, jid types.JID, params *GetProfilePictureParams) (*types.ProfilePictureInfo, error) {
	attrs := waBinary.Attrs{
		"query": "url",
	}
	var target, to types.JID
	if params == nil {
		params = &GetProfilePictureParams{}
	}
	if params.Preview {
		attrs["type"] = "preview"
	} else {
		attrs["type"] = "image"
	}
	if params.ExistingID != "" {
		attrs["id"] = params.ExistingID
	}
	if params.InviteCode != "" {
		attrs["invite"] = params.InviteCode
	}

	var expectWrapped bool
	var content []waBinary.Node
	namespace := "w:profile:picture"
	if params.IsCommunity {
		target = types.EmptyJID
		namespace = "w:g2"
		to = jid
		attrs["parent_group_jid"] = jid
		expectWrapped = true
		content = []waBinary.Node{{
			Tag: "pictures",
			Content: []waBinary.Node{{
				Tag:   "picture",
				Attrs: attrs,
			}},
		}}
	} else {
		to = types.ServerJID
		target = jid
<<<<<<< HEAD
		var pictureContent []waBinary.Node
		if token, _ := cli.Store.PrivacyTokens.GetPrivacyToken(context.TODO(), jid); token != nil {
=======

		if !params.CommonGID.IsEmpty() {
			attrs["common_gid"] = params.CommonGID
		}

		if params.PersonaID != "" {
			attrs["persona_id"] = params.PersonaID
		}

		var pictureContent []waBinary.Node
		if token, _ := cli.Store.PrivacyTokens.GetPrivacyToken(ctx, jid); token != nil {
>>>>>>> ad7a618b
			pictureContent = []waBinary.Node{{
				Tag:     "tctoken",
				Content: token.Token,
			}}
		}

		content = []waBinary.Node{{
			Tag:     "picture",
			Attrs:   attrs,
			Content: pictureContent,
		}}
	}
	resp, err := cli.sendIQ(ctx, infoQuery{
		Namespace: namespace,
		Type:      "get",
		To:        to,
		Target:    target,
		Content:   content,
	})
	if errors.Is(err, ErrIQNotAuthorized) {
		return nil, wrapIQError(ErrProfilePictureUnauthorized, err)
	} else if errors.Is(err, ErrIQNotFound) {
		return nil, wrapIQError(ErrProfilePictureNotSet, err)
	} else if err != nil {
		return nil, err
	}
	if expectWrapped {
		pics, ok := resp.GetOptionalChildByTag("pictures")
		if !ok {
			return nil, &ElementMissingError{Tag: "pictures", In: "response to profile picture query"}
		}
		resp = &pics
	}
	picture, ok := resp.GetOptionalChildByTag("picture")
	if !ok {
		if params.ExistingID != "" {
			return nil, nil
		}
		return nil, &ElementMissingError{Tag: "picture", In: "response to profile picture query"}
	}
	var info types.ProfilePictureInfo
	ag := picture.AttrGetter()
	if ag.OptionalInt("status") == 304 {
		return nil, nil
	} else if ag.OptionalInt("status") == 204 {
		return nil, ErrProfilePictureNotSet
	}
	info.ID = ag.String("id")
	info.URL = ag.String("url")
	info.Type = ag.String("type")
	info.DirectPath = ag.String("direct_path")
	info.Hash, _ = base64.StdEncoding.DecodeString(ag.OptionalString("hash"))
	if !ag.OK() {
		return &info, ag.Error()
	}
	return &info, nil
}

func (cli *Client) handleHistoricalPushNames(ctx context.Context, names []*waHistorySync.Pushname) {
	if cli.Store.Contacts == nil {
		return
	}
	cli.Log.Infof("Updating contact store with %d push names from history sync", len(names))
	for _, user := range names {
		if user.GetPushname() == "-" {
			continue
		}
		var changed bool
		if jid, err := types.ParseJID(user.GetID()); err != nil {
			cli.Log.Warnf("Failed to parse user ID '%s' in push name history sync: %v", user.GetID(), err)
		} else if changed, _, err = cli.Store.Contacts.PutPushName(ctx, jid, user.GetPushname()); err != nil {
			cli.Log.Warnf("Failed to store push name of %s from history sync: %v", jid, err)
		} else if changed {
			cli.Log.Debugf("Got push name %s for %s in history sync", user.GetPushname(), jid)
		}
	}
}

<<<<<<< HEAD
func (cli *Client) updatePushName(ctx context.Context, user types.JID, messageInfo *types.MessageInfo, name string) {
=======
func (cli *Client) updatePushName(ctx context.Context, user, userAlt types.JID, messageInfo *types.MessageInfo, name string) {
>>>>>>> ad7a618b
	if cli.Store.Contacts == nil {
		return
	}
	user = user.ToNonAD()
	changed, previousName, err := cli.Store.Contacts.PutPushName(ctx, user, name)
	if err != nil {
		cli.Log.Errorf("Failed to save push name of %s in device store: %v", user, err)
	} else if changed {
		userAlt = userAlt.ToNonAD()
		if userAlt.IsEmpty() {
			userAlt, _ = cli.Store.GetAltJID(ctx, user)
		}
		if !userAlt.IsEmpty() {
			_, _, err = cli.Store.Contacts.PutPushName(ctx, userAlt, name)
			if err != nil {
				cli.Log.Errorf("Failed to save push name of %s in device store: %v", userAlt, err)
			}
		}
		cli.Log.Debugf("Push name of %s changed from %s to %s, dispatching event", user, previousName, name)
		cli.dispatchEvent(&events.PushName{
			JID:         user,
			JIDAlt:      userAlt,
			Message:     messageInfo,
			OldPushName: previousName,
			NewPushName: name,
		})
	}
}

<<<<<<< HEAD
func (cli *Client) updateBusinessName(ctx context.Context, user types.JID, messageInfo *types.MessageInfo, name string) {
=======
func (cli *Client) updateBusinessName(ctx context.Context, user, userAlt types.JID, messageInfo *types.MessageInfo, name string) {
>>>>>>> ad7a618b
	if cli.Store.Contacts == nil {
		return
	}
	changed, previousName, err := cli.Store.Contacts.PutBusinessName(ctx, user, name)
	if err != nil {
		cli.Log.Errorf("Failed to save business name of %s in device store: %v", user, err)
	} else if changed {
		userAlt = userAlt.ToNonAD()
		if userAlt.IsEmpty() {
			userAlt, _ = cli.Store.GetAltJID(ctx, user)
		}
		if !userAlt.IsEmpty() {
			_, _, err = cli.Store.Contacts.PutBusinessName(ctx, userAlt, name)
			if err != nil {
				cli.Log.Errorf("Failed to save push name of %s in device store: %v", userAlt, err)
			}
		}
		cli.Log.Debugf("Business name of %s changed from %s to %s, dispatching event", user, previousName, name)
		cli.dispatchEvent(&events.BusinessName{
			JID:             user,
			Message:         messageInfo,
			OldBusinessName: previousName,
			NewBusinessName: name,
		})
	}
}

func parseVerifiedName(businessNode waBinary.Node) (*types.VerifiedName, error) {
	if businessNode.Tag != "business" {
		return nil, nil
	}
	verifiedNameNode, ok := businessNode.GetOptionalChildByTag("verified_name")
	if !ok {
		return nil, nil
	}
	return parseVerifiedNameContent(verifiedNameNode)
}

func parseVerifiedNameContent(verifiedNameNode waBinary.Node) (*types.VerifiedName, error) {
	rawCert, ok := verifiedNameNode.Content.([]byte)
	if !ok {
		return nil, nil
	}

	var cert waVnameCert.VerifiedNameCertificate
	err := proto.Unmarshal(rawCert, &cert)
	if err != nil {
		return nil, err
	}
	var certDetails waVnameCert.VerifiedNameCertificate_Details
	err = proto.Unmarshal(cert.GetDetails(), &certDetails)
	if err != nil {
		return nil, err
	}
	return &types.VerifiedName{
		Certificate: &cert,
		Details:     &certDetails,
	}, nil
}

func parseDeviceList(user types.JID, deviceNode waBinary.Node) []types.JID {
	deviceList := deviceNode.GetChildByTag("device-list")
	if deviceNode.Tag != "devices" || deviceList.Tag != "device-list" {
		return nil
	}
	children := deviceList.GetChildren()
	devices := make([]types.JID, 0, len(children))
	for _, device := range children {
		deviceID, ok := device.AttrGetter().GetInt64("id", true)
		isHosted := device.AttrGetter().Bool("is_hosted")
		if device.Tag != "device" || !ok {
			continue
		}
		user.Device = uint16(deviceID)
		if isHosted {
			hostedUser := user
			if user.Server == types.HiddenUserServer {
				hostedUser.Server = types.HostedLIDServer
			} else {
				hostedUser.Server = types.HostedServer
			}
			devices = append(devices, hostedUser)
		} else {
			devices = append(devices, user)
		}
	}
	return devices
}

func parseFBDeviceList(user types.JID, deviceList waBinary.Node) deviceCache {
	children := deviceList.GetChildren()
	devices := make([]types.JID, 0, len(children))
	for _, device := range children {
		deviceID, ok := device.AttrGetter().GetInt64("id", true)
		if device.Tag != "device" || !ok {
			continue
		}
		user.Device = uint16(deviceID)
		devices = append(devices, user)
		// TODO take identities here too?
	}
	// TODO do something with the icdc blob?
	return deviceCache{
		devices: devices,
		dhash:   deviceList.AttrGetter().String("dhash"),
	}
}

func (cli *Client) getFBIDDevicesInternal(ctx context.Context, jids []types.JID) (*waBinary.Node, error) {
	users := make([]waBinary.Node, len(jids))
	for i, jid := range jids {
		users[i].Tag = "user"
		users[i].Attrs = waBinary.Attrs{"jid": jid}
		// TODO include dhash for users
	}
<<<<<<< HEAD
	resp, err := cli.sendIQ(infoQuery{
		Context:   ctx,
=======
	resp, err := cli.sendIQ(ctx, infoQuery{
>>>>>>> ad7a618b
		Namespace: "fbid:devices",
		Type:      iqGet,
		To:        types.ServerJID,
		Content: []waBinary.Node{{
			Tag:     "users",
			Content: users,
		}},
	})
	if err != nil {
		return nil, fmt.Errorf("failed to send usync query: %w", err)
	} else if list, ok := resp.GetOptionalChildByTag("users"); !ok {
		return nil, &ElementMissingError{Tag: "users", In: "response to fbid devices query"}
	} else {
		return &list, err
	}
}

func (cli *Client) getFBIDDevices(ctx context.Context, jids []types.JID) ([]types.JID, error) {
	var devices []types.JID
	for chunk := range slices.Chunk(jids, 15) {
		list, err := cli.getFBIDDevicesInternal(ctx, chunk)
		if err != nil {
			return nil, err
		}
		for _, user := range list.GetChildren() {
			jid, jidOK := user.Attrs["jid"].(types.JID)
			if user.Tag != "user" || !jidOK {
				continue
			}
			userDevices := parseFBDeviceList(jid, user.GetChildByTag("devices"))
			cli.userDevicesCache[jid] = userDevices
			devices = append(devices, userDevices.devices...)
		}
	}
	return devices, nil
}

type UsyncQueryExtras struct {
	BotListInfo []types.BotListInfo
}

func (cli *Client) usync(ctx context.Context, jids []types.JID, mode, context string, query []waBinary.Node, extra ...UsyncQueryExtras) (*waBinary.Node, error) {
	if cli == nil {
		return nil, ErrClientIsNil
	}
	var extras UsyncQueryExtras
	if len(extra) > 1 {
		return nil, errors.New("only one extra parameter may be provided to usync()")
	} else if len(extra) == 1 {
		extras = extra[0]
	}

	userList := make([]waBinary.Node, len(jids))
	for i, jid := range jids {
		userList[i].Tag = "user"
		jid = jid.ToNonAD()

		switch jid.Server {
		case types.LegacyUserServer:
			userList[i].Content = []waBinary.Node{{
				Tag:     "contact",
				Content: jid.String(),
			}}
		case types.DefaultUserServer, types.HiddenUserServer:
			// NOTE: You can pass in an LID with a JID (<lid jid=...> user node)
			// Not sure if you can just put the LID in the jid tag here (works for <devices> queries mainly)
			userList[i].Attrs = waBinary.Attrs{"jid": jid}
			if jid.IsBot() {
				var personaID string
				for _, bot := range extras.BotListInfo {
					if bot.BotJID.User == jid.User {
						personaID = bot.PersonaID
					}
				}
				userList[i].Content = []waBinary.Node{{
					Tag: "bot",
					Content: []waBinary.Node{{
						Tag:   "profile",
						Attrs: waBinary.Attrs{"persona_id": personaID},
					}},
				}}
			}
		default:
			return nil, fmt.Errorf("unknown user server '%s'", jid.Server)
		}
	}
	resp, err := cli.sendIQ(ctx, infoQuery{
		Namespace: "usync",
		Type:      "get",
		To:        types.ServerJID,
		Content: []waBinary.Node{{
			Tag: "usync",
			Attrs: waBinary.Attrs{
				"sid":     cli.generateRequestID(),
				"mode":    mode,
				"last":    "true",
				"index":   "0",
				"context": context,
			},
			Content: []waBinary.Node{
				{Tag: "query", Content: query},
				{Tag: "list", Content: userList},
			},
		}},
	})
	if err != nil {
		return nil, fmt.Errorf("failed to send usync query: %w", err)
	} else if list, ok := resp.GetOptionalChildByTag("usync", "list"); !ok {
		return nil, &ElementMissingError{Tag: "list", In: "response to usync query"}
	} else {
		return &list, err
	}
}

func (cli *Client) parseBlocklist(node *waBinary.Node) *types.Blocklist {
	output := &types.Blocklist{
		DHash: node.AttrGetter().String("dhash"),
	}
	for _, child := range node.GetChildren() {
		ag := child.AttrGetter()
		blockedJID := ag.JID("jid")
		if !ag.OK() {
			cli.Log.Debugf("Ignoring contact blocked data with unexpected attributes: %v", ag.Error())
			continue
		}

		output.JIDs = append(output.JIDs, blockedJID)
	}
	return output
}

// GetBlocklist gets the list of users that this user has blocked.
func (cli *Client) GetBlocklist(ctx context.Context) (*types.Blocklist, error) {
	resp, err := cli.sendIQ(ctx, infoQuery{
		Namespace: "blocklist",
		Type:      iqGet,
		To:        types.ServerJID,
	})
	if err != nil {
		return nil, err
	}
	list, ok := resp.GetOptionalChildByTag("list")
	if !ok {
		return nil, &ElementMissingError{Tag: "list", In: "response to blocklist query"}
	}
	return cli.parseBlocklist(&list), nil
}

// UpdateBlocklist updates the user's block list and returns the updated list.
func (cli *Client) UpdateBlocklist(ctx context.Context, jid types.JID, action events.BlocklistChangeAction) (*types.Blocklist, error) {
	resp, err := cli.sendIQ(ctx, infoQuery{
		Namespace: "blocklist",
		Type:      iqSet,
		To:        types.ServerJID,
		Content: []waBinary.Node{{
			Tag: "item",
			Attrs: waBinary.Attrs{
				"jid":    jid,
				"action": string(action),
			},
		}},
	})
	if err != nil {
		return nil, err
	}
	list, ok := resp.GetOptionalChildByTag("list")
	if !ok {
		return nil, &ElementMissingError{Tag: "list", In: "response to blocklist update"}
	}
	return cli.parseBlocklist(&list), err
}<|MERGE_RESOLUTION|>--- conflicted
+++ resolved
@@ -236,20 +236,12 @@
 		}
 
 		if verifiedName != nil {
-<<<<<<< HEAD
-			cli.updateBusinessName(context.TODO(), jid, nil, verifiedName.Details.GetVerifiedName())
-=======
 			cli.updateBusinessName(ctx, jid, info.LID, nil, verifiedName.Details.GetVerifiedName())
->>>>>>> ad7a618b
 		}
 		respData[jid] = info
 	}
 
-<<<<<<< HEAD
-	err = cli.Store.LIDs.PutManyLIDMappings(context.TODO(), mappings)
-=======
 	err = cli.Store.LIDs.PutManyLIDMappings(ctx, mappings)
->>>>>>> ad7a618b
 	if err != nil {
 		// not worth returning on the error, instead just post a log
 		cli.Log.Errorf("Failed to place LID mappings from USync call")
@@ -258,13 +250,8 @@
 	return respData, nil
 }
 
-<<<<<<< HEAD
-func (cli *Client) GetBotListV2() ([]types.BotListInfo, error) {
-	resp, err := cli.sendIQ(infoQuery{
-=======
 func (cli *Client) GetBotListV2(ctx context.Context) ([]types.BotListInfo, error) {
 	resp, err := cli.sendIQ(ctx, infoQuery{
->>>>>>> ad7a618b
 		To:        types.ServerJID,
 		Namespace: "bot",
 		Type:      iqGet,
@@ -297,21 +284,13 @@
 	return list, nil
 }
 
-<<<<<<< HEAD
-func (cli *Client) GetBotProfiles(botInfo []types.BotListInfo) ([]types.BotProfileInfo, error) {
-=======
 func (cli *Client) GetBotProfiles(ctx context.Context, botInfo []types.BotListInfo) ([]types.BotProfileInfo, error) {
->>>>>>> ad7a618b
 	jids := make([]types.JID, len(botInfo))
 	for i, bot := range botInfo {
 		jids[i] = bot.BotJID
 	}
 
-<<<<<<< HEAD
-	list, err := cli.usync(context.TODO(), jids, "query", "interactive", []waBinary.Node{
-=======
 	list, err := cli.usync(ctx, jids, "query", "interactive", []waBinary.Node{
->>>>>>> ad7a618b
 		{Tag: "bot", Content: []waBinary.Node{{Tag: "profile", Attrs: waBinary.Attrs{"v": "1"}}}},
 	}, UsyncQueryExtras{
 		BotListInfo: botInfo,
@@ -431,13 +410,8 @@
 }
 
 // GetBusinessProfile gets the profile info of a WhatsApp business account
-<<<<<<< HEAD
-func (cli *Client) GetBusinessProfile(jid types.JID) (*types.BusinessProfile, error) {
-	resp, err := cli.sendIQ(infoQuery{
-=======
 func (cli *Client) GetBusinessProfile(ctx context.Context, jid types.JID) (*types.BusinessProfile, error) {
 	resp, err := cli.sendIQ(ctx, infoQuery{
->>>>>>> ad7a618b
 		Type:      iqGet,
 		To:        types.ServerJID,
 		Namespace: "w:biz",
@@ -462,20 +436,6 @@
 		return nil, &ElementMissingError{Tag: "business_profile", In: "response to business profile query"}
 	}
 	return cli.parseBusinessProfile(&node)
-<<<<<<< HEAD
-}
-
-// GetUserDevices gets the list of devices that the given user has. The input should be a list of
-// regular JIDs, and the output will be a list of AD JIDs. The local device will not be included in
-// the output even if the user's JID is included in the input. All other devices will be included.
-//
-// Deprecated: use GetUserDevicesContext instead.
-func (cli *Client) GetUserDevices(jids []types.JID) ([]types.JID, error) {
-	return cli.GetUserDevicesContext(context.Background(), jids)
-}
-
-func (cli *Client) GetUserDevicesContext(ctx context.Context, jids []types.JID) ([]types.JID, error) {
-=======
 }
 
 func (cli *Client) GetUserDevicesContext(ctx context.Context, jids []types.JID) ([]types.JID, error) {
@@ -486,7 +446,6 @@
 // regular JIDs, and the output will be a list of AD JIDs. The local device will not be included in
 // the output even if the user's JID is included in the input. All other devices will be included.
 func (cli *Client) GetUserDevices(ctx context.Context, jids []types.JID) ([]types.JID, error) {
->>>>>>> ad7a618b
 	if cli == nil {
 		return nil, ErrClientIsNil
 	}
@@ -594,10 +553,6 @@
 	} else {
 		to = types.ServerJID
 		target = jid
-<<<<<<< HEAD
-		var pictureContent []waBinary.Node
-		if token, _ := cli.Store.PrivacyTokens.GetPrivacyToken(context.TODO(), jid); token != nil {
-=======
 
 		if !params.CommonGID.IsEmpty() {
 			attrs["common_gid"] = params.CommonGID
@@ -609,7 +564,6 @@
 
 		var pictureContent []waBinary.Node
 		if token, _ := cli.Store.PrivacyTokens.GetPrivacyToken(ctx, jid); token != nil {
->>>>>>> ad7a618b
 			pictureContent = []waBinary.Node{{
 				Tag:     "tctoken",
 				Content: token.Token,
@@ -688,11 +642,7 @@
 	}
 }
 
-<<<<<<< HEAD
-func (cli *Client) updatePushName(ctx context.Context, user types.JID, messageInfo *types.MessageInfo, name string) {
-=======
 func (cli *Client) updatePushName(ctx context.Context, user, userAlt types.JID, messageInfo *types.MessageInfo, name string) {
->>>>>>> ad7a618b
 	if cli.Store.Contacts == nil {
 		return
 	}
@@ -722,11 +672,7 @@
 	}
 }
 
-<<<<<<< HEAD
-func (cli *Client) updateBusinessName(ctx context.Context, user types.JID, messageInfo *types.MessageInfo, name string) {
-=======
 func (cli *Client) updateBusinessName(ctx context.Context, user, userAlt types.JID, messageInfo *types.MessageInfo, name string) {
->>>>>>> ad7a618b
 	if cli.Store.Contacts == nil {
 		return
 	}
@@ -842,12 +788,7 @@
 		users[i].Attrs = waBinary.Attrs{"jid": jid}
 		// TODO include dhash for users
 	}
-<<<<<<< HEAD
-	resp, err := cli.sendIQ(infoQuery{
-		Context:   ctx,
-=======
 	resp, err := cli.sendIQ(ctx, infoQuery{
->>>>>>> ad7a618b
 		Namespace: "fbid:devices",
 		Type:      iqGet,
 		To:        types.ServerJID,
