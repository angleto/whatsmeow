--- conflicted
+++ resolved
@@ -58,12 +58,7 @@
 }
 
 func (cli *Client) queryMediaConn(ctx context.Context) (*MediaConn, error) {
-<<<<<<< HEAD
-	resp, err := cli.sendIQ(infoQuery{
-		Context:   ctx,
-=======
 	resp, err := cli.sendIQ(ctx, infoQuery{
->>>>>>> ad7a618b
 		Namespace: "w:m",
 		Type:      "set",
 		To:        types.ServerJID,
