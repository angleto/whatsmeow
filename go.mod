--- conflicted
+++ resolved
@@ -27,16 +27,8 @@
 	github.com/mattn/go-colorable v0.1.14 // indirect
 	github.com/mattn/go-isatty v0.0.20 // indirect
 	github.com/petermattis/goid v0.0.0-20250904145737-900bdf8bb490 // indirect
-<<<<<<< HEAD
-	github.com/vektah/gqlparser/v2 v2.5.30 // indirect
-	golang.org/x/exp v0.0.0-20251017212417-90e834f514db // indirect
-	golang.org/x/sync v0.17.0 // indirect
-	golang.org/x/sys v0.37.0 // indirect
-	golang.org/x/text v0.30.0 // indirect
-=======
 	github.com/vektah/gqlparser/v2 v2.5.27 // indirect
 	golang.org/x/exp v0.0.0-20251113190631-e25ba8c21ef6 // indirect
 	golang.org/x/sys v0.38.0 // indirect
 	golang.org/x/text v0.31.0 // indirect
->>>>>>> 3aca4307
 )