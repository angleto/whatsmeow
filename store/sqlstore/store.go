--- conflicted
+++ resolved
@@ -17,13 +17,8 @@
 	"sync"
 	"time"
 
-<<<<<<< HEAD
 	"github.com/jackc/pgx/v5"
 	"github.com/jackc/pgx/v5/pgxpool"
-=======
-	"go.mau.fi/util/dbutil"
-	"go.mau.fi/util/exslices"
->>>>>>> ad7a618b
 	"go.mau.fi/util/exsync"
 
 	"go.mau.fi/whatsmeow/store"
@@ -32,52 +27,34 @@
 )
 
 // ErrInvalidLength is returned by some database getters if the database returned a byte array with an unexpected length.
+// This should be impossible, as the database schema contains CHECK()s for all the relevant columns.
 var ErrInvalidLength = errors.New("database returned byte array with illegal length")
 
-<<<<<<< HEAD
-=======
-// PostgresArrayWrapper is a function to wrap array values before passing them to the sql package.
-//
-// When using github.com/lib/pq, you should set
-//
-//	whatsmeow.PostgresArrayWrapper = pq.Array
-var PostgresArrayWrapper func(any) interface {
-	driver.Valuer
-	sql.Scanner
-}
-
->>>>>>> ad7a618b
 type SQLStore struct {
 	*Container
 	businessId string
 	JID        string
+
 	preKeyLock sync.Mutex
 
 	contactCache     map[types.JID]*types.ContactInfo
 	contactCacheLock sync.Mutex
 
 	migratedPNSessionsCache *exsync.Set[string]
-<<<<<<< HEAD
 	dbPool                  *pgxpool.Pool
-=======
->>>>>>> ad7a618b
 }
 
 // NewSQLStore creates a new SQLStore with the given database container and user JID.
+// It contains implementations of all the different stores in the store package.
+//
+// In general, you should use Container.NewDevice or Container.GetDevice instead of this.
 func NewSQLStore(c *Container, jid types.JID) *SQLStore {
 	return &SQLStore{
-<<<<<<< HEAD
 		Container:               c,
 		businessId:              c.businessId,
 		JID:                     jid.String(),
 		dbPool:                  c.dbPool,
 		contactCache:            make(map[types.JID]*types.ContactInfo),
-=======
-		Container:    c,
-		JID:          jid.String(),
-		contactCache: make(map[types.JID]*types.ContactInfo),
-
->>>>>>> ad7a618b
 		migratedPNSessionsCache: exsync.NewSet[string](),
 	}
 }
@@ -95,7 +72,6 @@
 )
 
 func (s *SQLStore) PutIdentity(ctx context.Context, address string, key [32]byte) error {
-<<<<<<< HEAD
 	_, err := s.dbPool.Exec(ctx, putIdentityQuery, s.businessId, s.JID, address, key[:])
 	if err != nil {
 		return fmt.Errorf("error executing PutIdentity query: %w", err)
@@ -117,46 +93,24 @@
 		return fmt.Errorf("error executing DeleteIdentity query: %w", err)
 	}
 	return nil
-=======
-	_, err := s.db.Exec(ctx, putIdentityQuery, s.JID, address, key[:])
-	return err
-}
-
-func (s *SQLStore) DeleteAllIdentities(ctx context.Context, phone string) error {
-	_, err := s.db.Exec(ctx, deleteAllIdentitiesQuery, s.JID, phone+":%")
-	return err
-}
-
-func (s *SQLStore) DeleteIdentity(ctx context.Context, address string) error {
-	_, err := s.db.Exec(ctx, deleteAllIdentitiesQuery, s.JID, address)
-	return err
->>>>>>> ad7a618b
 }
 
 func (s *SQLStore) IsTrustedIdentity(ctx context.Context, address string, key [32]byte) (bool, error) {
 	var existingIdentity []byte
-<<<<<<< HEAD
 	row := s.dbPool.QueryRow(ctx, getIdentityQuery, s.businessId, s.JID, address)
 	err := row.Scan(&existingIdentity)
 	if errors.Is(err, pgx.ErrNoRows) {
-=======
-	err := s.db.QueryRow(ctx, getIdentityQuery, s.JID, address).Scan(&existingIdentity)
-	if errors.Is(err, sql.ErrNoRows) {
 		// Trust if not known, it'll be saved automatically later
->>>>>>> ad7a618b
 		return true, nil
 	} else if err != nil {
 		return false, err
 	} else if len(existingIdentity) != 32 {
 		return false, ErrInvalidLength
 	}
-	var arr [32]byte
-	copy(arr[:], existingIdentity)
-	return arr == key, nil
+	return *(*[32]byte)(existingIdentity) == key, nil
 }
 
 const (
-<<<<<<< HEAD
 	getSessionQuery = `SELECT session FROM whatsmeow_sessions WHERE business_id=$1 AND our_jid=$2 AND their_id=$3`
 	hasSessionQuery = `SELECT true FROM whatsmeow_sessions WHERE business_id=$1 AND our_jid=$2 AND their_id=$3`
 	putSessionQuery = `
@@ -198,53 +152,10 @@
 		return nil, nil
 	} else if err != nil {
 		return nil, fmt.Errorf("failed to get session: %w", err)
-=======
-	getSessionQuery             = `SELECT session FROM whatsmeow_sessions WHERE our_jid=$1 AND their_id=$2`
-	hasSessionQuery             = `SELECT true FROM whatsmeow_sessions WHERE our_jid=$1 AND their_id=$2`
-	getManySessionQueryPostgres = `SELECT their_id, session FROM whatsmeow_sessions WHERE our_jid=$1 AND their_id = ANY($2)`
-	getManySessionQueryGeneric  = `SELECT their_id, session FROM whatsmeow_sessions WHERE our_jid=$1 AND their_id IN (%s)`
-	putSessionQuery             = `
-		INSERT INTO whatsmeow_sessions (our_jid, their_id, session) VALUES ($1, $2, $3)
-		ON CONFLICT (our_jid, their_id) DO UPDATE SET session=excluded.session
-	`
-	deleteAllSessionsQuery = `DELETE FROM whatsmeow_sessions WHERE our_jid=$1 AND their_id LIKE $2`
-	deleteSessionQuery     = `DELETE FROM whatsmeow_sessions WHERE our_jid=$1 AND their_id=$2`
-
-	migratePNToLIDSessionsQuery = `
-		INSERT INTO whatsmeow_sessions (our_jid, their_id, session)
-		SELECT our_jid, replace(their_id, $2, $3), session
-		FROM whatsmeow_sessions
-		WHERE our_jid=$1 AND their_id LIKE $2 || ':%'
-		ON CONFLICT (our_jid, their_id) DO UPDATE SET session=excluded.session
-	`
-	deleteAllIdentityKeysQuery      = `DELETE FROM whatsmeow_identity_keys WHERE our_jid=$1 AND their_id LIKE $2`
-	migratePNToLIDIdentityKeysQuery = `
-		INSERT INTO whatsmeow_identity_keys (our_jid, their_id, identity)
-		SELECT our_jid, replace(their_id, $2, $3), identity
-		FROM whatsmeow_identity_keys
-		WHERE our_jid=$1 AND their_id LIKE $2 || ':%'
-		ON CONFLICT (our_jid, their_id) DO UPDATE SET identity=excluded.identity
-	`
-	deleteAllSenderKeysQuery      = `DELETE FROM whatsmeow_sender_keys WHERE our_jid=$1 AND sender_id LIKE $2`
-	migratePNToLIDSenderKeysQuery = `
-		INSERT INTO whatsmeow_sender_keys (our_jid, chat_id, sender_id, sender_key)
-		SELECT our_jid, chat_id, replace(sender_id, $2, $3), sender_key
-		FROM whatsmeow_sender_keys
-		WHERE our_jid=$1 AND sender_id LIKE $2 || ':%'
-		ON CONFLICT (our_jid, chat_id, sender_id) DO UPDATE SET sender_key=excluded.sender_key
-	`
-)
-
-func (s *SQLStore) GetSession(ctx context.Context, address string) (session []byte, err error) {
-	err = s.db.QueryRow(ctx, getSessionQuery, s.JID, address).Scan(&session)
-	if errors.Is(err, sql.ErrNoRows) {
-		err = nil
->>>>>>> ad7a618b
 	}
 	return session, nil
 }
 
-<<<<<<< HEAD
 func (s *SQLStore) HasSession(ctx context.Context, address string) (bool, error) {
 	var has bool
 	err := s.dbPool.QueryRow(ctx, hasSessionQuery, s.businessId, s.JID, address).Scan(&has)
@@ -252,35 +163,15 @@
 		return false, nil
 	} else if err != nil {
 		return false, fmt.Errorf("failed to check session existence: %w", err)
-=======
-func (s *SQLStore) HasSession(ctx context.Context, address string) (has bool, err error) {
-	err = s.db.QueryRow(ctx, hasSessionQuery, s.JID, address).Scan(&has)
-	if errors.Is(err, sql.ErrNoRows) {
-		err = nil
->>>>>>> ad7a618b
 	}
 	return has, nil
 }
 
-<<<<<<< HEAD
-=======
-type addressSessionTuple struct {
-	Address string
-	Session []byte
-}
-
-var sessionScanner = dbutil.ConvertRowFn[addressSessionTuple](func(row dbutil.Scannable) (out addressSessionTuple, err error) {
-	err = row.Scan(&out.Address, &out.Session)
-	return
-})
-
->>>>>>> ad7a618b
 func (s *SQLStore) GetManySessions(ctx context.Context, addresses []string) (map[string][]byte, error) {
 	if len(addresses) == 0 {
 		return nil, nil
 	}
 
-<<<<<<< HEAD
 	result := make(map[string][]byte, len(addresses))
 
 	// Try individually (simple approach). Can be optimized by batching if needed.
@@ -370,17 +261,29 @@
 }
 
 func (s *SQLStore) DeleteAllSessions(ctx context.Context, phone string) error {
-	_, err := s.dbPool.Exec(ctx, deleteAllSessionsQuery, s.businessId, s.JID, phone+":%")
-	if err != nil {
-		return fmt.Errorf("error deleting all sessions: %w", err)
-	}
-	return nil
+	return s.deleteAllSessions(ctx, phone)
 }
 
 func (s *SQLStore) deleteAllSessions(ctx context.Context, phone string) error {
 	_, err := s.dbPool.Exec(ctx, deleteAllSessionsQuery, s.businessId, s.JID, phone+":%")
 	if err != nil {
 		return fmt.Errorf("error in deleteAllSessions: %w", err)
+	}
+	return nil
+}
+
+func (s *SQLStore) deleteAllSenderKeys(ctx context.Context, phone string) error {
+	_, err := s.dbPool.Exec(ctx, deleteAllSenderKeysQuery, s.businessId, s.JID, phone+":%")
+	if err != nil {
+		return fmt.Errorf("error in deleteAllSenderKeys: %w", err)
+	}
+	return nil
+}
+
+func (s *SQLStore) deleteAllIdentityKeys(ctx context.Context, phone string) error {
+	_, err := s.dbPool.Exec(ctx, deleteAllIdentityKeysQuery, s.businessId, s.JID, phone+":%")
+	if err != nil {
+		return fmt.Errorf("error in deleteAllIdentityKeys: %w", err)
 	}
 	return nil
 }
@@ -449,134 +352,6 @@
 		return fmt.Errorf("failed to commit transaction: %w", err)
 	}
 
-	if sessionsUpdated > 0 || senderKeysUpdated > 0 || identityKeysUpdated > 0 {
-		s.log.Infof("Migrated %d sessions, %d identity keys and %d sender keys from %s to %s", sessionsUpdated, identityKeysUpdated, senderKeysUpdated, pnSignal, lidSignal)
-	} else {
-		s.log.Debugf("No sessions or sender keys found to migrate from %s to %s", pnSignal, lidSignal)
-	}
-	return nil
-=======
-	var rows dbutil.Rows
-	var err error
-	if s.db.Dialect == dbutil.Postgres && PostgresArrayWrapper != nil {
-		rows, err = s.db.Query(ctx, getManySessionQueryPostgres, s.JID, PostgresArrayWrapper(addresses))
-	} else {
-		args := make([]any, len(addresses)+1)
-		placeholders := make([]string, len(addresses))
-		args[0] = s.JID
-		for i, addr := range addresses {
-			args[i+1] = addr
-			placeholders[i] = fmt.Sprintf("$%d", i+2)
-		}
-		rows, err = s.db.Query(ctx, fmt.Sprintf(getManySessionQueryGeneric, strings.Join(placeholders, ",")), args...)
-	}
-	result := make(map[string][]byte, len(addresses))
-	for _, addr := range addresses {
-		result[addr] = nil
-	}
-	err = sessionScanner.NewRowIter(rows, err).Iter(func(tuple addressSessionTuple) (bool, error) {
-		result[tuple.Address] = tuple.Session
-		return true, nil
-	})
-	if err != nil {
-		return nil, err
-	}
-	return result, nil
-}
-
-func (s *SQLStore) PutManySessions(ctx context.Context, sessions map[string][]byte) error {
-	return s.db.DoTxn(ctx, nil, func(ctx context.Context) error {
-		for addr, sess := range sessions {
-			err := s.PutSession(ctx, addr, sess)
-			if err != nil {
-				return err
-			}
-		}
-		return nil
-	})
-}
-
-func (s *SQLStore) PutSession(ctx context.Context, address string, session []byte) error {
-	_, err := s.db.Exec(ctx, putSessionQuery, s.JID, address, session)
-	return err
-}
-
-func (s *SQLStore) DeleteAllSessions(ctx context.Context, phone string) error {
-	return s.deleteAllSessions(ctx, phone)
-}
-
-func (s *SQLStore) deleteAllSessions(ctx context.Context, phone string) error {
-	_, err := s.db.Exec(ctx, deleteAllSessionsQuery, s.JID, phone+":%")
-	return err
-}
-
-func (s *SQLStore) deleteAllSenderKeys(ctx context.Context, phone string) error {
-	_, err := s.db.Exec(ctx, deleteAllSenderKeysQuery, s.JID, phone+":%")
-	return err
-}
-
-func (s *SQLStore) deleteAllIdentityKeys(ctx context.Context, phone string) error {
-	_, err := s.db.Exec(ctx, deleteAllIdentityKeysQuery, s.JID, phone+":%")
-	return err
-}
-
-func (s *SQLStore) DeleteSession(ctx context.Context, address string) error {
-	_, err := s.db.Exec(ctx, deleteSessionQuery, s.JID, address)
-	return err
->>>>>>> ad7a618b
-}
-
-func (s *SQLStore) MigratePNToLID(ctx context.Context, pn, lid types.JID) error {
-	pnSignal := pn.SignalAddressUser()
-	if !s.migratedPNSessionsCache.Add(pnSignal) {
-		return nil
-	}
-	var sessionsUpdated, identityKeysUpdated, senderKeysUpdated int64
-	lidSignal := lid.SignalAddressUser()
-	err := s.db.DoTxn(ctx, nil, func(ctx context.Context) error {
-		res, err := s.db.Exec(ctx, migratePNToLIDSessionsQuery, s.JID, pnSignal, lidSignal)
-		if err != nil {
-			return fmt.Errorf("failed to migrate sessions: %w", err)
-		}
-		sessionsUpdated, err = res.RowsAffected()
-		if err != nil {
-			return fmt.Errorf("failed to get rows affected for sessions: %w", err)
-		}
-		err = s.deleteAllSessions(ctx, pnSignal)
-		if err != nil {
-			return fmt.Errorf("failed to delete extra sessions: %w", err)
-		}
-
-		res, err = s.db.Exec(ctx, migratePNToLIDIdentityKeysQuery, s.JID, pnSignal, lidSignal)
-		if err != nil {
-			return fmt.Errorf("failed to migrate identity keys: %w", err)
-		}
-		identityKeysUpdated, err = res.RowsAffected()
-		if err != nil {
-			return fmt.Errorf("failed to get rows affected for identity keys: %w", err)
-		}
-		err = s.deleteAllIdentityKeys(ctx, pnSignal)
-		if err != nil {
-			return fmt.Errorf("failed to delete extra identity keys: %w", err)
-		}
-
-		res, err = s.db.Exec(ctx, migratePNToLIDSenderKeysQuery, s.JID, pnSignal, lidSignal)
-		if err != nil {
-			return fmt.Errorf("failed to migrate sender keys: %w", err)
-		}
-		senderKeysUpdated, err = res.RowsAffected()
-		if err != nil {
-			return fmt.Errorf("failed to get rows affected for sender keys: %w", err)
-		}
-		err = s.deleteAllSenderKeys(ctx, pnSignal)
-		if err != nil {
-			return fmt.Errorf("failed to delete extra sender keys: %w", err)
-		}
-		return nil
-	})
-	if err != nil {
-		return err
-	}
 	if sessionsUpdated > 0 || senderKeysUpdated > 0 || identityKeysUpdated > 0 {
 		s.log.Infof("Migrated %d sessions, %d identity keys and %d sender keys from %s to %s", sessionsUpdated, identityKeysUpdated, senderKeysUpdated, pnSignal, lidSignal)
 	} else {
@@ -597,26 +372,17 @@
 
 func (s *SQLStore) genOnePreKey(ctx context.Context, id uint32, markUploaded bool) (*keys.PreKey, error) {
 	key := keys.NewPreKey(id)
-<<<<<<< HEAD
 	_, err := s.dbPool.Exec(ctx, insertPreKeyQuery, s.businessId, s.JID, key.KeyID, key.Priv[:], markUploaded)
 	if err != nil {
 		return nil, err
 	}
 	return key, nil
-=======
-	_, err := s.db.Exec(ctx, insertPreKeyQuery, s.JID, key.KeyID, key.Priv[:], markUploaded)
-	return key, err
->>>>>>> ad7a618b
 }
 
 func (s *SQLStore) getNextPreKeyID(ctx context.Context) (uint32, error) {
 	var lastKeyID sql.NullInt32
-<<<<<<< HEAD
 	row := s.dbPool.QueryRow(ctx, getLastPreKeyIDQuery, s.businessId, s.JID)
 	err := row.Scan(&lastKeyID)
-=======
-	err := s.db.QueryRow(ctx, getLastPreKeyIDQuery, s.JID).Scan(&lastKeyID)
->>>>>>> ad7a618b
 	if err != nil {
 		return 0, fmt.Errorf("failed to query next prekey ID: %w", err)
 	}
@@ -637,11 +403,7 @@
 	s.preKeyLock.Lock()
 	defer s.preKeyLock.Unlock()
 
-<<<<<<< HEAD
 	res, err := s.dbPool.Query(ctx, getUnuploadedPreKeysQuery, s.businessId, s.JID, count)
-=======
-	res, err := s.db.Query(ctx, getUnuploadedPreKeysQuery, s.JID, count)
->>>>>>> ad7a618b
 	if err != nil {
 		return nil, fmt.Errorf("failed to query existing prekeys: %w", err)
 	}
@@ -649,9 +411,10 @@
 	newKeys := make([]*keys.PreKey, count)
 	var existingCount uint32
 	for res.Next() {
-		key, scanErr := scanPreKey(res)
-		if scanErr != nil {
-			return nil, scanErr
+		var key *keys.PreKey
+		key, err = scanPreKey(res)
+		if err != nil {
+			return nil, err
 		} else if key != nil {
 			newKeys[existingCount] = key
 			existingCount++
@@ -665,17 +428,10 @@
 			return nil, err
 		}
 		for i := existingCount; i < count; i++ {
-<<<<<<< HEAD
-			newKey, genErr := s.genOnePreKey(ctx, nextKeyID, false)
-			if genErr != nil {
-				return nil, fmt.Errorf("failed to generate prekey: %w", genErr)
-=======
 			newKeys[i], err = s.genOnePreKey(ctx, nextKeyID, false)
 			if err != nil {
 				return nil, fmt.Errorf("failed to generate prekey: %w", err)
->>>>>>> ad7a618b
 			}
-			newKeys[i] = newKey
 			nextKeyID++
 		}
 	}
@@ -683,7 +439,11 @@
 	return newKeys, nil
 }
 
-func scanPreKey(row dbutil.Scannable) (*keys.PreKey, error) {
+type scannable interface {
+	Scan(dest ...interface{}) error
+}
+
+func scanPreKey(row scannable) (*keys.PreKey, error) {
 	var priv []byte
 	var id uint32
 	err := row.Scan(&id, &priv)
@@ -694,47 +454,29 @@
 	} else if len(priv) != 32 {
 		return nil, ErrInvalidLength
 	}
-	var arr [32]byte
-	copy(arr[:], priv)
 	return &keys.PreKey{
-		KeyPair: *keys.NewKeyPairFromPrivateKey(arr),
+		KeyPair: *keys.NewKeyPairFromPrivateKey(*(*[32]byte)(priv)),
 		KeyID:   id,
 	}, nil
 }
 
 func (s *SQLStore) GetPreKey(ctx context.Context, id uint32) (*keys.PreKey, error) {
-<<<<<<< HEAD
 	return scanPreKey(s.dbPool.QueryRow(ctx, getPreKeyQuery, s.businessId, s.JID, id))
 }
 
 func (s *SQLStore) RemovePreKey(ctx context.Context, id uint32) error {
 	_, err := s.dbPool.Exec(ctx, deletePreKeyQuery, s.businessId, s.JID, id)
-=======
-	return scanPreKey(s.db.QueryRow(ctx, getPreKeyQuery, s.JID, id))
-}
-
-func (s *SQLStore) RemovePreKey(ctx context.Context, id uint32) error {
-	_, err := s.db.Exec(ctx, deletePreKeyQuery, s.JID, id)
->>>>>>> ad7a618b
 	return err
 }
 
 func (s *SQLStore) MarkPreKeysAsUploaded(ctx context.Context, upToID uint32) error {
-<<<<<<< HEAD
 	_, err := s.dbPool.Exec(ctx, markPreKeysAsUploadedQuery, s.businessId, s.JID, upToID)
-=======
-	_, err := s.db.Exec(ctx, markPreKeysAsUploadedQuery, s.JID, upToID)
->>>>>>> ad7a618b
 	return err
 }
 
 func (s *SQLStore) UploadedPreKeyCount(ctx context.Context) (count int, err error) {
-<<<<<<< HEAD
 	row := s.dbPool.QueryRow(ctx, getUploadedPreKeyCountQuery, s.businessId, s.JID)
 	err = row.Scan(&count)
-=======
-	err = s.db.QueryRow(ctx, getUploadedPreKeyCountQuery, s.JID).Scan(&count)
->>>>>>> ad7a618b
 	return
 }
 
@@ -747,23 +489,14 @@
 )
 
 func (s *SQLStore) PutSenderKey(ctx context.Context, group, user string, session []byte) error {
-<<<<<<< HEAD
 	_, err := s.dbPool.Exec(ctx, putSenderKeyQuery, s.businessId, s.JID, group, user, session)
-=======
-	_, err := s.db.Exec(ctx, putSenderKeyQuery, s.JID, group, user, session)
->>>>>>> ad7a618b
 	return err
 }
 
 func (s *SQLStore) GetSenderKey(ctx context.Context, group, user string) (key []byte, err error) {
-<<<<<<< HEAD
 	row := s.dbPool.QueryRow(ctx, getSenderKeyQuery, s.businessId, s.JID, group, user)
 	err = row.Scan(&key)
 	if errors.Is(err, pgx.ErrNoRows) {
-=======
-	err = s.db.QueryRow(ctx, getSenderKeyQuery, s.JID, group, user).Scan(&key)
-	if errors.Is(err, sql.ErrNoRows) {
->>>>>>> ad7a618b
 		err = nil
 	}
 	return
@@ -781,28 +514,18 @@
 )
 
 func (s *SQLStore) PutAppStateSyncKey(ctx context.Context, id []byte, key store.AppStateSyncKey) error {
-<<<<<<< HEAD
 	_, err := s.dbPool.Exec(ctx, putAppStateSyncKeyQuery, s.businessId, s.JID, id, key.Data, key.Timestamp, key.Fingerprint)
 	if err != nil {
 		return fmt.Errorf("error executing PutAppStateSyncKey query: %w", err)
 	}
 	return nil
-=======
-	_, err := s.db.Exec(ctx, putAppStateSyncKeyQuery, s.JID, id, key.Data, key.Timestamp, key.Fingerprint)
-	return err
->>>>>>> ad7a618b
 }
 
 func (s *SQLStore) GetAppStateSyncKey(ctx context.Context, id []byte) (*store.AppStateSyncKey, error) {
 	var key store.AppStateSyncKey
-<<<<<<< HEAD
 	row := s.dbPool.QueryRow(ctx, getAppStateSyncKeyQuery, s.businessId, s.JID, id)
 	err := row.Scan(&key.Data, &key.Timestamp, &key.Fingerprint)
 	if errors.Is(err, pgx.ErrNoRows) {
-=======
-	err := s.db.QueryRow(ctx, getAppStateSyncKeyQuery, s.JID, id).Scan(&key.Data, &key.Timestamp, &key.Fingerprint)
-	if errors.Is(err, sql.ErrNoRows) {
->>>>>>> ad7a618b
 		return nil, nil
 	}
 	return &key, err
@@ -810,14 +533,9 @@
 
 func (s *SQLStore) GetLatestAppStateSyncKeyID(ctx context.Context) ([]byte, error) {
 	var keyID []byte
-<<<<<<< HEAD
 	row := s.dbPool.QueryRow(ctx, getLatestAppStateSyncKeyIDQuery, s.businessId, s.JID)
 	err := row.Scan(&keyID)
 	if errors.Is(err, pgx.ErrNoRows) {
-=======
-	err := s.db.QueryRow(ctx, getLatestAppStateSyncKeyIDQuery, s.JID).Scan(&keyID)
-	if errors.Is(err, sql.ErrNoRows) {
->>>>>>> ad7a618b
 		return nil, nil
 	}
 	return keyID, err
@@ -835,38 +553,30 @@
 )
 
 func (s *SQLStore) PutAppStateVersion(ctx context.Context, name string, version uint64, hash [128]byte) error {
-<<<<<<< HEAD
 	_, err := s.dbPool.Exec(ctx, putAppStateVersionQuery, s.businessId, s.JID, name, version, hash[:])
-=======
-	_, err := s.db.Exec(ctx, putAppStateVersionQuery, s.JID, name, version, hash[:])
->>>>>>> ad7a618b
 	return err
 }
 
 func (s *SQLStore) GetAppStateVersion(ctx context.Context, name string) (version uint64, hash [128]byte, err error) {
 	var uncheckedHash []byte
-<<<<<<< HEAD
 	row := s.dbPool.QueryRow(ctx, getAppStateVersionQuery, s.businessId, s.JID, name)
 	err = row.Scan(&version, &uncheckedHash)
 	if errors.Is(err, pgx.ErrNoRows) {
-=======
-	err = s.db.QueryRow(ctx, getAppStateVersionQuery, s.JID, name).Scan(&version, &uncheckedHash)
-	if errors.Is(err, sql.ErrNoRows) {
 		// version will be 0 and hash will be an empty array, which is the correct initial state
->>>>>>> ad7a618b
 		err = nil
 	} else if err != nil {
-		// propagate error
+		// There's an error, just return it
 	} else if len(uncheckedHash) != 128 {
+		// This shouldn't happen
 		err = ErrInvalidLength
 	} else {
-		copy(hash[:], uncheckedHash)
+		// No errors, convert hash slice to array
+		hash = *(*[128]byte)(uncheckedHash)
 	}
 	return
 }
 
 func (s *SQLStore) DeleteAppStateVersion(ctx context.Context, name string) error {
-<<<<<<< HEAD
 	_, err := s.dbPool.Exec(ctx, deleteAppStateVersionQuery, s.businessId, s.JID, name)
 	return err
 }
@@ -879,33 +589,13 @@
 	values[2] = name
 	values[3] = version
 	placeholderSyntax := "($1, $2, $3, $4, $%d, $%d)"
-=======
-	_, err := s.db.Exec(ctx, deleteAppStateVersionQuery, s.JID, name)
-	return err
-}
-
-func (s *SQLStore) putAppStateMutationMACs(ctx context.Context, name string, version uint64, mutations []store.AppStateMutationMAC) error {
-	values := make([]any, 3+len(mutations)*2)
-	queryParts := make([]string, len(mutations))
-	values[0] = s.JID
-	values[1] = name
-	values[2] = version
-	placeholderSyntax := "($1, $2, $3, $%d, $%d)"
-	if s.db.Dialect == dbutil.SQLite {
-		placeholderSyntax = "(?1, ?2, ?3, ?%d, ?%d)"
-	}
->>>>>>> ad7a618b
 	for i, mutation := range mutations {
 		baseIndex := 4 + i*2
 		values[baseIndex] = mutation.IndexMAC
 		values[baseIndex+1] = mutation.ValueMAC
 		queryParts[i] = fmt.Sprintf(placeholderSyntax, baseIndex+1, baseIndex+2)
 	}
-<<<<<<< HEAD
 	_, err := tx.Exec(ctx, putAppStateMutationMACsQuery+strings.Join(queryParts, ","), values...)
-=======
-	_, err := s.db.Exec(ctx, putAppStateMutationMACsQuery+strings.Join(queryParts, ","), values...)
->>>>>>> ad7a618b
 	return err
 }
 
@@ -915,21 +605,14 @@
 	if len(mutations) == 0 {
 		return nil
 	}
-<<<<<<< HEAD
 	tx, err := s.dbPool.Begin(ctx)
 	if err != nil {
 		return fmt.Errorf("failed to start transaction: %w", err)
 	}
 	defer tx.Rollback(ctx)
 
-	for i := 0; i < len(mutations); i += mutationBatchSize {
-		var mutationSlice []store.AppStateMutationMAC
-		if len(mutations) > i+mutationBatchSize {
-			mutationSlice = mutations[i : i+mutationBatchSize]
-		} else {
-			mutationSlice = mutations[i:]
-		}
-		if err = s.putAppStateMutationMACs(tx, ctx, name, version, mutationSlice); err != nil {
+	for slice := range slices.Chunk(mutations, mutationBatchSize) {
+		if err = s.putAppStateMutationMACs(tx, ctx, name, version, slice); err != nil {
 			return err
 		}
 	}
@@ -940,24 +623,9 @@
 }
 
 func (s *SQLStore) DeleteAppStateMutationMACs(ctx context.Context, name string, indexMACs [][]byte) error {
-=======
-	return s.db.DoTxn(ctx, nil, func(ctx context.Context) error {
-		for slice := range slices.Chunk(mutations, mutationBatchSize) {
-			err := s.putAppStateMutationMACs(ctx, name, version, slice)
-			if err != nil {
-				return err
-			}
-		}
-		return nil
-	})
-}
-
-func (s *SQLStore) DeleteAppStateMutationMACs(ctx context.Context, name string, indexMACs [][]byte) (err error) {
->>>>>>> ad7a618b
 	if len(indexMACs) == 0 {
 		return nil
 	}
-<<<<<<< HEAD
 	args := make([]interface{}, 3+len(indexMACs))
 	args[0] = s.businessId
 	args[1] = s.JID
@@ -966,20 +634,6 @@
 	for i := range indexMACs {
 		ph[i] = fmt.Sprintf("$%d", i+4)
 		args[3+i] = indexMACs[i]
-=======
-	if s.db.Dialect == dbutil.Postgres && PostgresArrayWrapper != nil {
-		_, err = s.db.Exec(ctx, deleteAppStateMutationMACsQueryPostgres, s.JID, name, PostgresArrayWrapper(indexMACs))
-	} else {
-		args := make([]any, 2+len(indexMACs))
-		args[0] = s.JID
-		args[1] = name
-		queryParts := make([]string, len(indexMACs))
-		for i, item := range indexMACs {
-			args[2+i] = item
-			queryParts[i] = fmt.Sprintf("$%d", i+3)
-		}
-		_, err = s.db.Exec(ctx, deleteAppStateMutationMACsQueryGeneric+"("+strings.Join(queryParts, ",")+")", args...)
->>>>>>> ad7a618b
 	}
 	query := fmt.Sprintf(
 		"DELETE FROM whatsmeow_app_state_mutation_macs WHERE business_id=$1 AND jid=$2 AND name=$3 AND index_mac IN (%s)",
@@ -990,14 +644,9 @@
 }
 
 func (s *SQLStore) GetAppStateMutationMAC(ctx context.Context, name string, indexMAC []byte) (valueMAC []byte, err error) {
-<<<<<<< HEAD
 	row := s.dbPool.QueryRow(ctx, getAppStateMutationMACQuery, s.businessId, s.JID, name, indexMAC)
 	err = row.Scan(&valueMAC)
 	if errors.Is(err, pgx.ErrNoRows) {
-=======
-	err = s.db.QueryRow(ctx, getAppStateMutationMACQuery, s.JID, name, indexMAC).Scan(&valueMAC)
-	if errors.Is(err, sql.ErrNoRows) {
->>>>>>> ad7a618b
 		err = nil
 	}
 	return
@@ -1008,17 +657,10 @@
 		INSERT INTO whatsmeow_contacts (business_id, our_jid, their_jid, first_name, full_name) VALUES ($1, $2, $3, $4, $5)
 		ON CONFLICT (business_id, our_jid, their_jid) DO UPDATE SET first_name=excluded.first_name, full_name=excluded.full_name
 	`
-<<<<<<< HEAD
 	putManyContactNamesQuery = `
 		INSERT INTO whatsmeow_contacts (business_id, our_jid, their_jid, first_name, full_name)
 		VALUES (%s)
 		ON CONFLICT (business_id, our_jid, their_jid) DO UPDATE SET first_name=excluded.first_name, full_name=excluded.full_name
-=======
-	putRedactedPhoneQuery = `
-		INSERT INTO whatsmeow_contacts (our_jid, their_jid, redacted_phone)
-		VALUES ($1, $2, $3)
-		ON CONFLICT (our_jid, their_jid) DO UPDATE SET redacted_phone=excluded.redacted_phone
->>>>>>> ad7a618b
 	`
 	putPushNameQuery = `
 		INSERT INTO whatsmeow_contacts (business_id, our_jid, their_jid, push_name) VALUES ($1, $2, $3, $4)
@@ -1029,35 +671,13 @@
 		ON CONFLICT (business_id, our_jid, their_jid) DO UPDATE SET business_name=excluded.business_name
 	`
 	getContactQuery = `
-<<<<<<< HEAD
-		SELECT business_id, first_name, full_name, push_name, business_name FROM whatsmeow_contacts WHERE business_id=$1 AND our_jid=$2 AND their_jid=$3
+		SELECT first_name, full_name, push_name, business_name, redacted_phone FROM whatsmeow_contacts WHERE business_id=$1 AND our_jid=$2 AND their_jid=$3
 	`
 	getAllContactsQuery = `
-		SELECT c.their_jid, c.first_name, c.full_name, c.push_name, c.business_name, rp.redacted_phone
-		FROM whatsmeow_contacts c
-		LEFT JOIN whatsmeow_redacted_phones rp
-			ON rp.business_id = c.business_id AND rp.our_jid = c.our_jid AND rp.their_jid = c.their_jid
-		WHERE c.business_id=$1 AND c.our_jid=$2
-	`
-)
-
-=======
-		SELECT first_name, full_name, push_name, business_name, redacted_phone FROM whatsmeow_contacts WHERE our_jid=$1 AND their_jid=$2
-	`
-	getAllContactsQuery = `
-		SELECT their_jid, first_name, full_name, push_name, business_name, redacted_phone FROM whatsmeow_contacts WHERE our_jid=$1
-	`
-)
-
-var putContactNamesMassInsertBuilder = dbutil.NewMassInsertBuilder[store.ContactEntry, [1]any](
-	putContactNameQuery, "($1, $%d, $%d, $%d)",
-)
-
-var putRedactedPhonesMassInsertBuilder = dbutil.NewMassInsertBuilder[store.RedactedPhoneEntry, [1]any](
-	putRedactedPhoneQuery, "($1, $%d, $%d)",
-)
-
->>>>>>> ad7a618b
+		SELECT their_jid, first_name, full_name, push_name, business_name, redacted_phone FROM whatsmeow_contacts WHERE business_id=$1 AND our_jid=$2
+	`
+)
+
 func (s *SQLStore) PutPushName(ctx context.Context, user types.JID, pushName string) (bool, string, error) {
 	s.contactCacheLock.Lock()
 	defer s.contactCacheLock.Unlock()
@@ -1068,11 +688,7 @@
 		return false, "", err
 	}
 	if cached.PushName != pushName {
-<<<<<<< HEAD
 		_, err := s.dbPool.Exec(ctx, putPushNameQuery, s.businessId, s.JID, user, pushName)
-=======
-		_, err = s.db.Exec(ctx, putPushNameQuery, s.JID, user, pushName)
->>>>>>> ad7a618b
 		if err != nil {
 			s.log.Warnf("PutPushName Query(%s) Params(%s, %s, %s, %s)", putPushNameQuery, s.businessId, s.JID, user.String(), pushName)
 			return false, "", err
@@ -1095,11 +711,7 @@
 		return false, "", err
 	}
 	if cached.BusinessName != businessName {
-<<<<<<< HEAD
 		_, err := s.dbPool.Exec(ctx, putBusinessNameQuery, s.businessId, s.JID, user, businessName)
-=======
-		_, err = s.db.Exec(ctx, putBusinessNameQuery, s.JID, user, businessName)
->>>>>>> ad7a618b
 		if err != nil {
 			return false, "", err
 		}
@@ -1111,11 +723,7 @@
 	return false, "", nil
 }
 
-<<<<<<< HEAD
-func (s *SQLStore) PutContactName(ctx context.Context, user types.JID, fullName, firstName string) error {
-=======
 func (s *SQLStore) PutContactName(ctx context.Context, user types.JID, firstName, fullName string) error {
->>>>>>> ad7a618b
 	s.contactCacheLock.Lock()
 	defer s.contactCacheLock.Unlock()
 
@@ -1124,11 +732,7 @@
 		return err
 	}
 	if cached.FirstName != firstName || cached.FullName != fullName {
-<<<<<<< HEAD
 		_, err = s.dbPool.Exec(ctx, putContactNameQuery, s.businessId, s.JID, user, firstName, fullName)
-=======
-		_, err = s.db.Exec(ctx, putContactNameQuery, s.JID, user, firstName, fullName)
->>>>>>> ad7a618b
 		if err != nil {
 			return err
 		}
@@ -1141,7 +745,6 @@
 
 const contactBatchSize = 300
 
-<<<<<<< HEAD
 func (s *SQLStore) putContactNamesBatch(tx pgx.Tx, ctx context.Context, contacts []store.ContactEntry) error {
 	values := make([]interface{}, 2, 2+len(contacts)*3)
 	queryParts := make([]string, 0, len(contacts))
@@ -1195,160 +798,17 @@
 		if err = s.putContactNamesBatch(tx, ctx, contacts); err != nil {
 			return err
 		}
-=======
-func (s *SQLStore) PutAllContactNames(ctx context.Context, contacts []store.ContactEntry) error {
-	if len(contacts) == 0 {
-		return nil
-	}
-	origLen := len(contacts)
-	contacts = exslices.DeduplicateUnsortedOverwriteFunc(contacts, func(t store.ContactEntry) types.JID {
-		return t.JID
-	})
-	if origLen != len(contacts) {
-		s.log.Warnf("%d duplicate contacts found in PutAllContactNames", origLen-len(contacts))
-	}
-	err := s.db.DoTxn(ctx, nil, func(ctx context.Context) error {
-		for slice := range slices.Chunk(contacts, contactBatchSize) {
-			query, vars := putContactNamesMassInsertBuilder.Build([1]any{s.JID}, slice)
-			_, err := s.db.Exec(ctx, query, vars...)
-			if err != nil {
-				return err
-			}
-		}
-		return nil
-	})
-	if err != nil {
-		return err
-	}
+	}
+
+	if err = tx.Commit(ctx); err != nil {
+		return fmt.Errorf("failed to commit transaction: %w", err)
+	}
+
 	s.contactCacheLock.Lock()
 	// Just clear the cache, fetching pushnames and business names would be too much effort
 	s.contactCache = make(map[types.JID]*types.ContactInfo)
 	s.contactCacheLock.Unlock()
 	return nil
-}
-
-func (s *SQLStore) PutManyRedactedPhones(ctx context.Context, entries []store.RedactedPhoneEntry) error {
-	if len(entries) == 0 {
-		return nil
-	}
-	origLen := len(entries)
-	entries = exslices.DeduplicateUnsortedOverwriteFunc(entries, func(t store.RedactedPhoneEntry) types.JID {
-		return t.JID
-	})
-	if origLen != len(entries) {
-		s.log.Warnf("%d duplicate contacts found in PutManyRedactedPhones", origLen-len(entries))
-	}
-	err := s.db.DoTxn(ctx, nil, func(ctx context.Context) error {
-		for slice := range slices.Chunk(entries, contactBatchSize) {
-			query, vars := putRedactedPhonesMassInsertBuilder.Build([1]any{s.JID}, slice)
-			_, err := s.db.Exec(ctx, query, vars...)
-			if err != nil {
-				return err
-			}
-		}
-		return nil
-	})
-	if err != nil {
-		return err
->>>>>>> ad7a618b
-	}
-
-	if err = tx.Commit(ctx); err != nil {
-		return fmt.Errorf("failed to commit transaction: %w", err)
-	}
-
-	s.contactCacheLock.Lock()
-<<<<<<< HEAD
-	s.contactCache = make(map[types.JID]*types.ContactInfo)
-=======
-	for _, entry := range entries {
-		if cached, ok := s.contactCache[entry.JID]; ok && cached.RedactedPhone == entry.RedactedPhone {
-			continue
-		}
-		delete(s.contactCache, entry.JID)
-	}
->>>>>>> ad7a618b
-	s.contactCacheLock.Unlock()
-	return nil
-}
-
-func (s *SQLStore) getContact(ctx context.Context, user types.JID) (*types.ContactInfo, error) {
-	cached, ok := s.contactCache[user]
-	if ok {
-		return cached, nil
-	}
-
-<<<<<<< HEAD
-	var businessId, first, full, push, business sql.NullString
-	row := s.dbPool.QueryRow(ctx, getContactQuery, s.businessId, s.JID, user)
-	err := row.Scan(&businessId, &first, &full, &push, &business)
-	if err != nil && !errors.Is(err, pgx.ErrNoRows) {
-=======
-	var first, full, push, business, redactedPhone sql.NullString
-	err := s.db.QueryRow(ctx, getContactQuery, s.JID, user).Scan(&first, &full, &push, &business, &redactedPhone)
-	if err != nil && !errors.Is(err, sql.ErrNoRows) {
->>>>>>> ad7a618b
-		return nil, err
-	}
-	info := &types.ContactInfo{
-		Found:         err == nil,
-		FirstName:     first.String,
-		FullName:      full.String,
-		PushName:      push.String,
-		BusinessName:  business.String,
-		RedactedPhone: redactedPhone.String,
-	}
-	s.contactCache[user] = info
-	return info, nil
-}
-
-func (s *SQLStore) GetContact(ctx context.Context, user types.JID) (types.ContactInfo, error) {
-	s.contactCacheLock.Lock()
-	info, err := s.getContact(ctx, user)
-	s.contactCacheLock.Unlock()
-	if err != nil {
-		return types.ContactInfo{}, err
-	}
-	return *info, nil
-}
-
-func (s *SQLStore) GetAllContacts(ctx context.Context) (map[types.JID]types.ContactInfo, error) {
-	s.contactCacheLock.Lock()
-	defer s.contactCacheLock.Unlock()
-<<<<<<< HEAD
-
-	rows, err := s.dbPool.Query(ctx, getAllContactsQuery, s.businessId, s.JID)
-=======
-	rows, err := s.db.Query(ctx, getAllContactsQuery, s.JID)
->>>>>>> ad7a618b
-	if err != nil {
-		return nil, err
-	}
-	defer rows.Close()
-
-	output := make(map[types.JID]types.ContactInfo, len(s.contactCache))
-	for rows.Next() {
-		var jid types.JID
-		var first, full, push, business, redactedPhone sql.NullString
-		err = rows.Scan(&jid, &first, &full, &push, &business, &redactedPhone)
-		if err != nil {
-			return nil, fmt.Errorf("error scanning row: %w", err)
-		}
-		info := types.ContactInfo{
-			Found:         true,
-			FirstName:     first.String,
-			FullName:      full.String,
-			PushName:      push.String,
-			BusinessName:  business.String,
-			RedactedPhone: redactedPhone.String,
-		}
-		output[jid] = info
-		s.contactCache[jid] = &info
-	}
-	if err = rows.Err(); err != nil {
-		return nil, err
-	}
-	return output, nil
 }
 
 const (
@@ -1387,10 +847,84 @@
 	}
 
 	s.contactCacheLock.Lock()
-	s.contactCache = make(map[types.JID]*types.ContactInfo)
+	for _, entry := range entries {
+		if cached, ok := s.contactCache[entry.JID]; ok && cached.RedactedPhone == entry.RedactedPhone {
+			continue
+		}
+		delete(s.contactCache, entry.JID)
+	}
 	s.contactCacheLock.Unlock()
 
 	return nil
+}
+
+func (s *SQLStore) getContact(ctx context.Context, user types.JID) (*types.ContactInfo, error) {
+	cached, ok := s.contactCache[user]
+	if ok {
+		return cached, nil
+	}
+
+	var first, full, push, business, redactedPhone sql.NullString
+	row := s.dbPool.QueryRow(ctx, getContactQuery, s.businessId, s.JID, user)
+	err := row.Scan(&first, &full, &push, &business, &redactedPhone)
+	if err != nil && !errors.Is(err, pgx.ErrNoRows) {
+		return nil, err
+	}
+	info := &types.ContactInfo{
+		Found:         err == nil,
+		FirstName:     first.String,
+		FullName:      full.String,
+		PushName:      push.String,
+		BusinessName:  business.String,
+		RedactedPhone: redactedPhone.String,
+	}
+	s.contactCache[user] = info
+	return info, nil
+}
+
+func (s *SQLStore) GetContact(ctx context.Context, user types.JID) (types.ContactInfo, error) {
+	s.contactCacheLock.Lock()
+	info, err := s.getContact(ctx, user)
+	s.contactCacheLock.Unlock()
+	if err != nil {
+		return types.ContactInfo{}, err
+	}
+	return *info, nil
+}
+
+func (s *SQLStore) GetAllContacts(ctx context.Context) (map[types.JID]types.ContactInfo, error) {
+	s.contactCacheLock.Lock()
+	defer s.contactCacheLock.Unlock()
+
+	rows, err := s.dbPool.Query(ctx, getAllContactsQuery, s.businessId, s.JID)
+	if err != nil {
+		return nil, err
+	}
+	defer rows.Close()
+
+	output := make(map[types.JID]types.ContactInfo, len(s.contactCache))
+	for rows.Next() {
+		var jid types.JID
+		var first, full, push, business, redactedPhone sql.NullString
+		err = rows.Scan(&jid, &first, &full, &push, &business, &redactedPhone)
+		if err != nil {
+			return nil, fmt.Errorf("error scanning row: %w", err)
+		}
+		info := types.ContactInfo{
+			Found:         true,
+			FirstName:     first.String,
+			FullName:      full.String,
+			PushName:      push.String,
+			BusinessName:  business.String,
+			RedactedPhone: redactedPhone.String,
+		}
+		output[jid] = info
+		s.contactCache[jid] = &info
+	}
+	if err = rows.Err(); err != nil {
+		return nil, err
+	}
+	return output, nil
 }
 
 const (
@@ -1410,42 +944,25 @@
 	} else if !mutedUntil.IsZero() {
 		val = mutedUntil.Unix()
 	}
-<<<<<<< HEAD
 	_, err := s.dbPool.Exec(ctx, fmt.Sprintf(putChatSettingQuery, "muted_until"), s.businessId, s.JID, chat, val)
-=======
-	_, err := s.db.Exec(ctx, fmt.Sprintf(putChatSettingQuery, "muted_until"), s.JID, chat, val)
->>>>>>> ad7a618b
 	return err
 }
 
 func (s *SQLStore) PutPinned(ctx context.Context, chat types.JID, pinned bool) error {
-<<<<<<< HEAD
 	_, err := s.dbPool.Exec(ctx, fmt.Sprintf(putChatSettingQuery, "pinned"), s.businessId, s.JID, chat, pinned)
-=======
-	_, err := s.db.Exec(ctx, fmt.Sprintf(putChatSettingQuery, "pinned"), s.JID, chat, pinned)
->>>>>>> ad7a618b
 	return err
 }
 
 func (s *SQLStore) PutArchived(ctx context.Context, chat types.JID, archived bool) error {
-<<<<<<< HEAD
 	_, err := s.dbPool.Exec(ctx, fmt.Sprintf(putChatSettingQuery, "archived"), s.businessId, s.JID, chat, archived)
-=======
-	_, err := s.db.Exec(ctx, fmt.Sprintf(putChatSettingQuery, "archived"), s.JID, chat, archived)
->>>>>>> ad7a618b
 	return err
 }
 
 func (s *SQLStore) GetChatSettings(ctx context.Context, chat types.JID) (settings types.LocalChatSettings, err error) {
 	var mutedUntil int64
-<<<<<<< HEAD
 	row := s.dbPool.QueryRow(ctx, getChatSettingsQuery, s.businessId, s.JID, chat)
 	err = row.Scan(&mutedUntil, &settings.Pinned, &settings.Archived)
 	if errors.Is(err, pgx.ErrNoRows) {
-=======
-	err = s.db.QueryRow(ctx, getChatSettingsQuery, s.JID, chat).Scan(&mutedUntil, &settings.Pinned, &settings.Archived)
-	if errors.Is(err, sql.ErrNoRows) {
->>>>>>> ad7a618b
 		err = nil
 	} else if err != nil {
 		return
@@ -1469,7 +986,6 @@
 	getMsgSecret = `
 		SELECT key, sender_jid
 		FROM whatsmeow_message_secrets
-<<<<<<< HEAD
 		WHERE business_id=$1
 			AND our_jid=$2
 			AND chat_jid=$3
@@ -1485,28 +1001,13 @@
 					END
 				)
 			)
-=======
-		WHERE our_jid=$1 AND (chat_jid=$2 OR chat_jid=(
-			CASE
-				WHEN $2 LIKE '%@lid'
-					THEN (SELECT pn || '@s.whatsapp.net' FROM whatsmeow_lid_map WHERE lid=replace($2, '@lid', ''))
-				WHEN $2 LIKE '%@s.whatsapp.net'
-					THEN (SELECT lid || '@lid' FROM whatsmeow_lid_map WHERE lid=replace($2, '@s.whatsapp.net', ''))
-			END
-		)) AND message_id=$4 AND (sender_jid=$3 OR sender_jid=(
-			CASE
-				WHEN $3 LIKE '%@lid'
-					THEN (SELECT pn || '@s.whatsapp.net' FROM whatsmeow_lid_map WHERE lid=replace($3, '@lid', ''))
-				WHEN $3 LIKE '%@s.whatsapp.net'
-					THEN (SELECT lid || '@lid' FROM whatsmeow_lid_map WHERE lid=replace($3, '@s.whatsapp.net', ''))
-			END
-		))
->>>>>>> ad7a618b
 	`
 )
 
 func (s *SQLStore) PutMessageSecrets(ctx context.Context, inserts []store.MessageSecretInsert) (err error) {
-<<<<<<< HEAD
+	if len(inserts) == 0 {
+		return nil
+	}
 	tx, err := s.dbPool.Begin(ctx)
 	if err != nil {
 		return fmt.Errorf("failed to begin transaction: %w", err)
@@ -1529,34 +1030,10 @@
 	return err
 }
 
-func (s *SQLStore) GetMessageSecret(ctx context.Context, chat, sender types.JID, id types.MessageID) (secret []byte, jid types.JID, err error) {
+func (s *SQLStore) GetMessageSecret(ctx context.Context, chat, sender types.JID, id types.MessageID) (secret []byte, realSender types.JID, err error) {
 	row := s.dbPool.QueryRow(ctx, getMsgSecret, s.businessId, s.JID, chat.ToNonAD(), id, sender.ToNonAD())
-	err = row.Scan(&secret, &jid)
-	if errors.Is(err, pgx.ErrNoRows) {
-=======
-	if len(inserts) == 0 {
-		return nil
-	}
-	return s.db.DoTxn(ctx, nil, func(ctx context.Context) error {
-		for _, insert := range inserts {
-			_, err = s.db.Exec(ctx, putMsgSecret, s.JID, insert.Chat.ToNonAD(), insert.Sender.ToNonAD(), insert.ID, insert.Secret)
-			if err != nil {
-				return err
-			}
-		}
-		return nil
-	})
-}
-
-func (s *SQLStore) PutMessageSecret(ctx context.Context, chat, sender types.JID, id types.MessageID, secret []byte) (err error) {
-	_, err = s.db.Exec(ctx, putMsgSecret, s.JID, chat.ToNonAD(), sender.ToNonAD(), id, secret)
-	return
-}
-
-func (s *SQLStore) GetMessageSecret(ctx context.Context, chat, sender types.JID, id types.MessageID) (secret []byte, realSender types.JID, err error) {
-	err = s.db.QueryRow(ctx, getMsgSecret, s.JID, chat.ToNonAD(), sender.ToNonAD(), id).Scan(&secret, &realSender)
-	if errors.Is(err, sql.ErrNoRows) {
->>>>>>> ad7a618b
+	err = row.Scan(&secret, &realSender)
+	if errors.Is(err, pgx.ErrNoRows) {
 		err = nil
 	}
 	return
@@ -1572,14 +1049,10 @@
 )
 
 func (s *SQLStore) PutPrivacyTokens(ctx context.Context, tokens ...store.PrivacyToken) error {
-<<<<<<< HEAD
 	if len(tokens) == 0 {
 		return nil
 	}
 	args := make([]any, 2+len(tokens)*3)
-=======
-	args := make([]any, 1+len(tokens)*3)
->>>>>>> ad7a618b
 	placeholders := make([]string, len(tokens))
 	args[0] = s.businessId
 	args[1] = s.JID
@@ -1589,13 +1062,8 @@
 		args[i*3+4] = token.Timestamp.Unix()
 		placeholders[i] = fmt.Sprintf("($1, $2, $%d, $%d, $%d)", i*3+3, i*3+4, i*3+5)
 	}
-<<<<<<< HEAD
 	query := strings.ReplaceAll(putPrivacyTokens, "($1, $2, $3, $4, $5)", strings.Join(placeholders, ","))
 	_, err := s.dbPool.Exec(ctx, query, args...)
-=======
-	query := strings.ReplaceAll(putPrivacyTokens, "($1, $2, $3, $4)", strings.Join(placeholders, ","))
-	_, err := s.db.Exec(ctx, query, args...)
->>>>>>> ad7a618b
 	return err
 }
 
@@ -1603,14 +1071,9 @@
 	var token store.PrivacyToken
 	token.User = user.ToNonAD()
 	var ts int64
-<<<<<<< HEAD
 	row := s.dbPool.QueryRow(ctx, getPrivacyToken, s.businessId, s.JID, token.User)
 	err := row.Scan(&token.Token, &ts)
 	if errors.Is(err, pgx.ErrNoRows) {
-=======
-	err := s.db.QueryRow(ctx, getPrivacyToken, s.JID, token.User).Scan(&token.Token, &ts)
-	if errors.Is(err, sql.ErrNoRows) {
->>>>>>> ad7a618b
 		return nil, nil
 	} else if err != nil {
 		return nil, err
@@ -1622,7 +1085,6 @@
 
 const (
 	getBufferedEventQuery = `
-<<<<<<< HEAD
 		SELECT plaintext, server_timestamp, insert_timestamp FROM whatsmeow_event_buffer WHERE business_id = $1 AND our_jid = $2 AND ciphertext_hash = $3
 	`
 	putBufferedEventQuery = `
@@ -1631,33 +1093,18 @@
 	`
 	clearBufferedEventPlaintextQuery = `
 		UPDATE whatsmeow_event_buffer SET plaintext = NULL WHERE business_id = $1 AND our_jid = $2 AND ciphertext_hash = $3
-=======
-		SELECT plaintext, server_timestamp, insert_timestamp FROM whatsmeow_event_buffer WHERE our_jid = $1 AND ciphertext_hash = $2
-	`
-	putBufferedEventQuery = `
-		INSERT INTO whatsmeow_event_buffer (our_jid, ciphertext_hash, plaintext, server_timestamp, insert_timestamp)
-		VALUES ($1, $2, $3, $4, $5)
-	`
-	clearBufferedEventPlaintextQuery = `
-		UPDATE whatsmeow_event_buffer SET plaintext = NULL WHERE our_jid = $1 AND ciphertext_hash = $2
->>>>>>> ad7a618b
 	`
 	deleteOldBufferedHashesQuery = `
-		DELETE FROM whatsmeow_event_buffer WHERE insert_timestamp < $1
+		DELETE FROM whatsmeow_event_buffer WHERE business_id = $1 AND insert_timestamp < $2
 	`
 )
 
 func (s *SQLStore) GetBufferedEvent(ctx context.Context, ciphertextHash [32]byte) (*store.BufferedEvent, error) {
 	var insertTimeMS, serverTimeSeconds int64
 	var buf store.BufferedEvent
-<<<<<<< HEAD
 	row := s.dbPool.QueryRow(ctx, getBufferedEventQuery, s.businessId, s.JID, ciphertextHash[:])
 	err := row.Scan(&buf.Plaintext, &serverTimeSeconds, &insertTimeMS)
 	if errors.Is(err, pgx.ErrNoRows) {
-=======
-	err := s.db.QueryRow(ctx, getBufferedEventQuery, s.JID, ciphertextHash[:]).Scan(&buf.Plaintext, &serverTimeSeconds, &insertTimeMS)
-	if errors.Is(err, sql.ErrNoRows) {
->>>>>>> ad7a618b
 		return nil, nil
 	} else if err != nil {
 		return nil, err
@@ -1668,16 +1115,11 @@
 }
 
 func (s *SQLStore) PutBufferedEvent(ctx context.Context, ciphertextHash [32]byte, plaintext []byte, serverTimestamp time.Time) error {
-<<<<<<< HEAD
 	_, err := s.dbPool.Exec(ctx, putBufferedEventQuery, s.businessId, s.JID, ciphertextHash[:], plaintext, serverTimestamp.Unix(), time.Now().UnixMilli())
-=======
-	_, err := s.db.Exec(ctx, putBufferedEventQuery, s.JID, ciphertextHash[:], plaintext, serverTimestamp.Unix(), time.Now().UnixMilli())
->>>>>>> ad7a618b
 	return err
 }
 
 func (s *SQLStore) DoDecryptionTxn(ctx context.Context, fn func(context.Context) error) error {
-<<<<<<< HEAD
 	tx, err := s.dbPool.Begin(ctx)
 	if err != nil {
 		return fmt.Errorf("failed to begin transaction: %w", err)
@@ -1697,34 +1139,12 @@
 
 func (s *SQLStore) ClearBufferedEventPlaintext(ctx context.Context, ciphertextHash [32]byte) error {
 	_, err := s.dbPool.Exec(ctx, clearBufferedEventPlaintextQuery, s.businessId, s.JID, ciphertextHash[:])
-=======
-	ctx = context.WithValue(ctx, dbutil.ContextKeyDoTxnCallerSkip, 2)
-	return s.db.DoTxn(ctx, nil, fn)
-}
-
-func (s *SQLStore) ClearBufferedEventPlaintext(ctx context.Context, ciphertextHash [32]byte) error {
-	_, err := s.db.Exec(ctx, clearBufferedEventPlaintextQuery, s.JID, ciphertextHash[:])
->>>>>>> ad7a618b
 	return err
 }
 
 func (s *SQLStore) DeleteOldBufferedHashes(ctx context.Context) error {
-<<<<<<< HEAD
-	_, err := s.dbPool.Exec(ctx, deleteOldBufferedHashesQuery, s.businessId, time.Now().Add(-14*24*time.Hour).UnixMilli())
-	return err
-}
-
-func (s *SQLStore) deleteAllSenderKeys(ctx context.Context, phone string) error {
-	_, err := s.dbPool.Exec(ctx, deleteAllSenderKeysQuery, s.businessId, s.JID, phone+":%")
-	return err
-}
-
-func (s *SQLStore) deleteAllIdentityKeys(ctx context.Context, phone string) error {
-	_, err := s.dbPool.Exec(ctx, deleteAllIdentityKeysQuery, s.businessId, s.JID, phone+":%")
-=======
 	// The WhatsApp servers only buffer events for 14 days,
 	// so we can safely delete anything older than that.
-	_, err := s.db.Exec(ctx, deleteOldBufferedHashesQuery, time.Now().Add(-14*24*time.Hour).UnixMilli())
->>>>>>> ad7a618b
+	_, err := s.dbPool.Exec(ctx, deleteOldBufferedHashesQuery, s.businessId, time.Now().Add(-14*24*time.Hour).UnixMilli())
 	return err
 }