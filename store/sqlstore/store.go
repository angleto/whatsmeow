--- conflicted
+++ resolved
@@ -982,7 +982,6 @@
 	getMsgSecret = `
 		SELECT key, sender_jid
 		FROM whatsmeow_message_secrets
-<<<<<<< HEAD
 		WHERE business_id=$1
 			AND our_jid=$2
 			AND chat_jid=$3
@@ -998,24 +997,6 @@
 					END
 				)
 			)
-=======
-		WHERE our_jid=$1 AND (chat_jid=$2 OR chat_jid=(
-			CASE
-				WHEN $2 LIKE '%@lid'
-					THEN (SELECT pn || '@s.whatsapp.net' FROM whatsmeow_lid_map WHERE lid=replace($2, '@lid', ''))
-				WHEN $2 LIKE '%@s.whatsapp.net'
-					THEN (SELECT lid || '@lid' FROM whatsmeow_lid_map WHERE pn=replace($2, '@s.whatsapp.net', ''))
-			END
-		)) AND message_id=$4 AND (sender_jid=$3 OR sender_jid=(
-			CASE
-				WHEN $3 LIKE '%@lid'
-					THEN (SELECT pn || '@s.whatsapp.net' FROM whatsmeow_lid_map WHERE lid=replace($3, '@lid', ''))
-				WHEN $3 LIKE '%@s.whatsapp.net'
-					THEN (SELECT lid || '@lid' FROM whatsmeow_lid_map WHERE pn=replace($3, '@s.whatsapp.net', ''))
-			END
-		))
->>>>>>> 3aca4307
-	`
 )
 
 func (s *SQLStore) PutMessageSecrets(ctx context.Context, inserts []store.MessageSecretInsert) (err error) {
@@ -1059,22 +1040,7 @@
 		VALUES ($1, $2, $3, $4, $5)
 		ON CONFLICT (business_id, our_jid, their_jid) DO UPDATE SET token=EXCLUDED.token, timestamp=EXCLUDED.timestamp
 	`
-<<<<<<< HEAD
 	getPrivacyToken = `SELECT token, timestamp FROM whatsmeow_privacy_tokens WHERE business_id=$1 AND our_jid=$2 AND their_jid=$3`
-=======
-	getPrivacyToken = `
-		SELECT token, timestamp FROM whatsmeow_privacy_tokens WHERE our_jid=$1 AND (their_jid=$2 OR their_jid=(
-			CASE
-				WHEN $2 LIKE '%@lid'
-					THEN (SELECT pn || '@s.whatsapp.net' FROM whatsmeow_lid_map WHERE lid=replace($2, '@lid', ''))
-				WHEN $2 LIKE '%@s.whatsapp.net'
-					THEN (SELECT lid || '@lid' FROM whatsmeow_lid_map WHERE pn=replace($2, '@s.whatsapp.net', ''))
-				ELSE $2
-			END
-		))
-		ORDER BY timestamp DESC LIMIT 1
-	`
->>>>>>> 3aca4307
 )
 
 func (s *SQLStore) PutPrivacyTokens(ctx context.Context, tokens ...store.PrivacyToken) error {
