// Copyright (c) 2021 Tulir Asokan
//
// This Source Code Form is subject to the terms of the Mozilla Public
// License, v. 2.0. If a copy of the MPL was not distributed with this
// file, You can obtain one at http://mozilla.org/MPL/2.0/.

package store

import (
	"crypto/md5"
	"encoding/binary"
	"fmt"
	"strconv"
	"strings"

	"google.golang.org/protobuf/proto"

	"go.mau.fi/libsignal/ecc"

	"go.mau.fi/whatsmeow/proto/waCompanionReg"
	"go.mau.fi/whatsmeow/proto/waWa6"
	"go.mau.fi/whatsmeow/types"
)

// WAVersionContainer is a container for a WhatsApp web version number.
type WAVersionContainer [3]uint32

// ParseVersion parses a version string (three dot-separated numbers) into a WAVersionContainer.
func ParseVersion(version string) (parsed WAVersionContainer, err error) {
	var part1, part2, part3 int
	if parts := strings.Split(version, "."); len(parts) != 3 {
		err = fmt.Errorf("'%s' doesn't contain three dot-separated parts", version)
	} else if part1, err = strconv.Atoi(parts[0]); err != nil {
		err = fmt.Errorf("first part of '%s' is not a number: %w", version, err)
	} else if part2, err = strconv.Atoi(parts[1]); err != nil {
		err = fmt.Errorf("second part of '%s' is not a number: %w", version, err)
	} else if part3, err = strconv.Atoi(parts[2]); err != nil {
		err = fmt.Errorf("third part of '%s' is not a number: %w", version, err)
	} else {
		parsed = WAVersionContainer{uint32(part1), uint32(part2), uint32(part3)}
	}
	return
}

func (vc WAVersionContainer) LessThan(other WAVersionContainer) bool {
	return vc[0] < other[0] ||
		(vc[0] == other[0] && vc[1] < other[1]) ||
		(vc[0] == other[0] && vc[1] == other[1] && vc[2] < other[2])
}

// IsZero returns true if the version is zero.
func (vc WAVersionContainer) IsZero() bool {
	return vc == [3]uint32{0, 0, 0}
}

// String returns the version number as a dot-separated string.
func (vc WAVersionContainer) String() string {
	parts := make([]string, len(vc))
	for i, part := range vc {
		parts[i] = strconv.Itoa(int(part))
	}
	return strings.Join(parts, ".")
}

// Hash returns the md5 hash of the String representation of this version.
func (vc WAVersionContainer) Hash() [16]byte {
	return md5.Sum([]byte(vc.String()))
}

func (vc WAVersionContainer) ProtoAppVersion() *waWa6.ClientPayload_UserAgent_AppVersion {
	return &waWa6.ClientPayload_UserAgent_AppVersion{
		Primary:   &vc[0],
		Secondary: &vc[1],
		Tertiary:  &vc[2],
	}
}

// waVersion is the WhatsApp web client version
<<<<<<< HEAD
var waVersion = WAVersionContainer{2, 3000, 1028259376}
=======
var waVersion = WAVersionContainer{2, 3000, 1028708243}
>>>>>>> ad7a618b

// waVersionHash is the md5 hash of a dot-separated waVersion
var waVersionHash [16]byte

func init() {
	waVersionHash = waVersion.Hash()
}

// GetWAVersion gets the current WhatsApp web client version.
func GetWAVersion() WAVersionContainer {
	return waVersion
}

// SetWAVersion sets the current WhatsApp web client version.
//
// In general, you should keep the library up-to-date instead of using this,
// as there may be code changes that are necessary too (like protobuf schema changes).
func SetWAVersion(version WAVersionContainer) {
	if version.IsZero() {
		return
	}
	waVersion = version
	waVersionHash = version.Hash()
}

var BaseClientPayload = &waWa6.ClientPayload{
	UserAgent: &waWa6.ClientPayload_UserAgent{
		Platform:       waWa6.ClientPayload_UserAgent_WEB.Enum(),
		ReleaseChannel: waWa6.ClientPayload_UserAgent_RELEASE.Enum(),
		AppVersion:     waVersion.ProtoAppVersion(),
		Mcc:            proto.String("000"),
		Mnc:            proto.String("000"),
		OsVersion:      proto.String("0.1.0"),
		Manufacturer:   proto.String(""),
		Device:         proto.String("Desktop"),
		OsBuildNumber:  proto.String("0.1.0"),

		LocaleLanguageIso6391:       proto.String("en"),
		LocaleCountryIso31661Alpha2: proto.String("en"),
	},
	WebInfo: &waWa6.ClientPayload_WebInfo{
		WebSubPlatform: waWa6.ClientPayload_WebInfo_WEB_BROWSER.Enum(),
	},
	ConnectType:   waWa6.ClientPayload_WIFI_UNKNOWN.Enum(),
	ConnectReason: waWa6.ClientPayload_USER_ACTIVATED.Enum(),
}

var DeviceProps = &waCompanionReg.DeviceProps{
	Os: proto.String("whatsmeow"),
	Version: &waCompanionReg.DeviceProps_AppVersion{
		Primary:   proto.Uint32(0),
		Secondary: proto.Uint32(1),
		Tertiary:  proto.Uint32(0),
	},
	PlatformType:    waCompanionReg.DeviceProps_UNKNOWN.Enum(),
	RequireFullSync: proto.Bool(false),
}

func SetOSInfo(name string, version [3]uint32) {
	DeviceProps.Os = &name
	DeviceProps.Version.Primary = &version[0]
	DeviceProps.Version.Secondary = &version[1]
	DeviceProps.Version.Tertiary = &version[2]
	BaseClientPayload.UserAgent.OsVersion = proto.String(fmt.Sprintf("%d.%d.%d", version[0], version[1], version[2]))
	BaseClientPayload.UserAgent.OsBuildNumber = BaseClientPayload.UserAgent.OsVersion
}

func (device *Device) getRegistrationPayload() *waWa6.ClientPayload {
	payload := proto.Clone(BaseClientPayload).(*waWa6.ClientPayload)
	regID := make([]byte, 4)
	binary.BigEndian.PutUint32(regID, device.RegistrationID)
	preKeyID := make([]byte, 4)
	binary.BigEndian.PutUint32(preKeyID, device.SignedPreKey.KeyID)
	deviceProps, _ := proto.Marshal(DeviceProps)
	payload.DevicePairingData = &waWa6.ClientPayload_DevicePairingRegistrationData{
		ERegid:      regID,
		EKeytype:    []byte{ecc.DjbType},
		EIdent:      device.IdentityKey.Pub[:],
		ESkeyID:     preKeyID[1:],
		ESkeyVal:    device.SignedPreKey.Pub[:],
		ESkeySig:    device.SignedPreKey.Signature[:],
		BuildHash:   waVersionHash[:],
		DeviceProps: deviceProps,
	}
	payload.Passive = proto.Bool(false)
	payload.Pull = proto.Bool(false)
	return payload
}

func (device *Device) getLoginPayload() *waWa6.ClientPayload {
	payload := proto.Clone(BaseClientPayload).(*waWa6.ClientPayload)
	payload.Username = proto.Uint64(device.ID.UserInt())
	payload.Device = proto.Uint32(uint32(device.ID.Device))
	payload.Passive = proto.Bool(true)
	payload.Pull = proto.Bool(true)
	return payload
}

func (device *Device) GetClientPayload() *waWa6.ClientPayload {
	if device.ID != nil {
		if *device.ID == types.EmptyJID {
			panic(fmt.Errorf("GetClientPayload called with empty JID"))
		}
		return device.getLoginPayload()
	} else {
		return device.getRegistrationPayload()
	}
}<|MERGE_RESOLUTION|>--- conflicted
+++ resolved
@@ -76,11 +76,7 @@
 }
 
 // waVersion is the WhatsApp web client version
-<<<<<<< HEAD
-var waVersion = WAVersionContainer{2, 3000, 1028259376}
-=======
 var waVersion = WAVersionContainer{2, 3000, 1028708243}
->>>>>>> ad7a618b
 
 // waVersionHash is the md5 hash of a dot-separated waVersion
 var waVersionHash [16]byte
