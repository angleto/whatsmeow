// Copyright (c) 2021 Tulir Asokan
//
// This Source Code Form is subject to the terms of the Mozilla Public
// License, v. 2.0. If a copy of the MPL was not distributed with this
// file, You can obtain one at http://mozilla.org/MPL/2.0/.

package whatsmeow

import (
	"context"
	"fmt"
	"time"

	"github.com/rs/zerolog"
	"go.mau.fi/util/ptr"

	waBinary "go.mau.fi/whatsmeow/binary"
	"go.mau.fi/whatsmeow/types"
	"go.mau.fi/whatsmeow/types/events"
)

<<<<<<< HEAD
func (cli *Client) handleReceipt(node *waBinary.Node) {
	var cancelled bool
	defer cli.maybeDeferredAck(cli.BackgroundEventCtx, node)(&cancelled)
=======
func (cli *Client) handleReceipt(ctx context.Context, node *waBinary.Node) {
	var cancelled bool
	defer cli.maybeDeferredAck(ctx, node)(&cancelled)
>>>>>>> ad7a618b
	receipt, err := cli.parseReceipt(node)
	if err != nil {
		cli.Log.Warnf("Failed to parse receipt: %v", err)
	} else if receipt != nil {
		if receipt.Type == types.ReceiptTypeRetry {
			go func() {
<<<<<<< HEAD
				err := cli.handleRetryReceipt(cli.BackgroundEventCtx, receipt, node)
=======
				err := cli.handleRetryReceipt(ctx, receipt, node)
>>>>>>> ad7a618b
				if err != nil {
					cli.Log.Errorf("Failed to handle retry receipt for %s/%s from %s: %v", receipt.Chat, receipt.MessageIDs[0], receipt.Sender, err)
				}
			}()
		}
		cancelled = cli.dispatchEvent(receipt)
	}
}

func (cli *Client) handleGroupedReceipt(partialReceipt events.Receipt, participants *waBinary.Node) {
	pag := participants.AttrGetter()
	partialReceipt.MessageIDs = []types.MessageID{pag.String("key")}
	for _, child := range participants.GetChildren() {
		if child.Tag != "user" {
			cli.Log.Warnf("Unexpected node in grouped receipt participants: %s", child.XMLString())
			continue
		}
		ag := child.AttrGetter()
		receipt := partialReceipt
		receipt.Timestamp = ag.UnixTime("t")
		receipt.MessageSource.Sender = ag.JID("jid")
		if !ag.OK() {
			cli.Log.Warnf("Failed to parse user node %s in grouped receipt: %v", child.XMLString(), ag.Error())
			continue
		}
		cli.dispatchEvent(&receipt)
	}
}

func (cli *Client) parseReceipt(node *waBinary.Node) (*events.Receipt, error) {
	ag := node.AttrGetter()
	source, err := cli.parseMessageSource(node, false)
	if err != nil {
		return nil, err
	}
	receipt := events.Receipt{
		MessageSource: source,
		Timestamp:     ag.UnixTime("t"),
		Type:          types.ReceiptType(ag.OptionalString("type")),
		MessageSender: ag.OptionalJIDOrEmpty("recipient"),
	}
	if source.IsGroup && source.Sender.IsEmpty() {
		participantTags := node.GetChildrenByTag("participants")
		if len(participantTags) == 0 {
			return nil, &ElementMissingError{Tag: "participants", In: "grouped receipt"}
		}
		for _, pcp := range participantTags {
			cli.handleGroupedReceipt(receipt, &pcp)
		}
		return nil, nil
	}
	mainMessageID := ag.String("id")
	if !ag.OK() {
		return nil, fmt.Errorf("failed to parse read receipt attrs: %+v", ag.Errors)
	}

	receiptChildren := node.GetChildren()
	if len(receiptChildren) == 1 && receiptChildren[0].Tag == "list" {
		listChildren := receiptChildren[0].GetChildren()
		receipt.MessageIDs = make([]string, 1, len(listChildren)+1)
		receipt.MessageIDs[0] = mainMessageID
		for _, item := range listChildren {
			if id, ok := item.Attrs["id"].(string); ok && item.Tag == "item" {
				receipt.MessageIDs = append(receipt.MessageIDs, id)
			}
		}
	} else {
		receipt.MessageIDs = []types.MessageID{mainMessageID}
	}
	return &receipt, nil
}

func (cli *Client) backgroundIfAsyncAck(fn func()) {
	if cli.SynchronousAck {
		fn()
	} else {
		go fn()
	}
}

func (cli *Client) maybeDeferredAck(ctx context.Context, node *waBinary.Node) func(cancelled ...*bool) {
	if cli.SynchronousAck {
		return func(cancelled ...*bool) {
			isCancelled := len(cancelled) > 0 && ptr.Val(cancelled[0])
			if ctx.Err() != nil || isCancelled {
				zerolog.Ctx(ctx).Debug().
					AnErr("ctx_err", ctx.Err()).
					Bool("cancelled", isCancelled).
					Str("node_tag", node.Tag).
					Msg("Not sending ack for node")
				return
			}
<<<<<<< HEAD
			cli.sendAck(node, 0)
		}
	} else {
		go cli.sendAck(node, 0)
=======
			cli.sendAck(ctx, node, 0)
		}
	} else {
		go cli.sendAck(ctx, node, 0)
>>>>>>> ad7a618b
		return func(...*bool) {}
	}
}

const (
	NackParsingError                 = 487
	NackUnrecognizedStanza           = 488
	NackUnrecognizedStanzaClass      = 489
	NackUnrecognizedStanzaType       = 490
	NackInvalidProtobuf              = 491
	NackInvalidHostedCompanionStanza = 493
	NackMissingMessageSecret         = 495
	NackSignalErrorOldCounter        = 496
	NackMessageDeletedOnPeer         = 499
	NackUnhandledError               = 500
	NackUnsupportedAdminRevoke       = 550
	NackUnsupportedLIDGroup          = 551
	NackDBOperationFailed            = 552
)

<<<<<<< HEAD
func (cli *Client) sendAck(node *waBinary.Node, error int) {
=======
func (cli *Client) sendAck(ctx context.Context, node *waBinary.Node, error int) {
>>>>>>> ad7a618b
	attrs := waBinary.Attrs{
		"class": node.Tag,
		"id":    node.Attrs["id"],
	}
	attrs["to"] = node.Attrs["from"]
	if participant, ok := node.Attrs["participant"]; ok {
		attrs["participant"] = participant
	}
	if recipient, ok := node.Attrs["recipient"]; ok {
		attrs["recipient"] = recipient

		// TODO this hack probably needs to be removed at some point
		recipientJID, ok := recipient.(types.JID)
		if ok && recipientJID.Server == types.BotServer && node.Tag == "message" {
			altRecipient, ok := types.BotJIDMap[recipientJID]
			if ok {
				attrs["recipient"] = altRecipient
			}
		}
	}
	if receiptType, ok := node.Attrs["type"]; node.Tag != "message" && ok {
		attrs["type"] = receiptType
	}
	if error != 0 {
		attrs["error"] = error
	}
<<<<<<< HEAD
	err := cli.sendNode(waBinary.Node{
=======
	err := cli.sendNode(ctx, waBinary.Node{
>>>>>>> ad7a618b
		Tag:   "ack",
		Attrs: attrs,
	})
	if err != nil {
		cli.Log.Warnf("Failed to send acknowledgement for %s %s: %v", node.Tag, node.Attrs["id"], err)
	}
}

// MarkRead sends a read receipt for the given message IDs including the given timestamp as the read at time.
//
// The first JID parameter (chat) must always be set to the chat ID (user ID in DMs and group ID in group chats).
// The second JID parameter (sender) must be set in group chats and must be the user ID who sent the message.
//
// You can mark multiple messages as read at the same time, but only if the messages were sent by the same user.
// To mark messages by different users as read, you must call MarkRead multiple times (once for each user).
//
// To mark a voice message as played, specify types.ReceiptTypePlayed as the last parameter.
// Providing more than one receipt type will panic: the parameter is only a vararg for backwards compatibility.
<<<<<<< HEAD
func (cli *Client) MarkRead(ids []types.MessageID, timestamp time.Time, chat, sender types.JID, receiptTypeExtra ...types.ReceiptType) error {
=======
func (cli *Client) MarkRead(ctx context.Context, ids []types.MessageID, timestamp time.Time, chat, sender types.JID, receiptTypeExtra ...types.ReceiptType) error {
>>>>>>> ad7a618b
	if len(ids) == 0 {
		return fmt.Errorf("no message IDs specified")
	}
	receiptType := types.ReceiptTypeRead
	if len(receiptTypeExtra) == 1 {
		receiptType = receiptTypeExtra[0]
	} else if len(receiptTypeExtra) > 1 {
		panic(fmt.Errorf("too many receipt types specified"))
	}
	node := waBinary.Node{
		Tag: "receipt",
		Attrs: waBinary.Attrs{
			"id":   ids[0],
			"type": string(receiptType),
			"to":   chat,
			"t":    timestamp.Unix(),
		},
	}
<<<<<<< HEAD
	if chat.Server == types.NewsletterServer || cli.GetPrivacySettings(context.TODO()).ReadReceipts == types.PrivacySettingNone {
=======
	if chat.Server == types.NewsletterServer || cli.GetPrivacySettings(ctx).ReadReceipts == types.PrivacySettingNone {
>>>>>>> ad7a618b
		switch receiptType {
		case types.ReceiptTypeRead:
			node.Attrs["type"] = string(types.ReceiptTypeReadSelf)
			// TODO change played to played-self?
		}
	}
	if !sender.IsEmpty() && chat.Server != types.DefaultUserServer && chat.Server != types.HiddenUserServer && chat.Server != types.MessengerServer {
		node.Attrs["participant"] = sender.ToNonAD()
	}
	if len(ids) > 1 {
		children := make([]waBinary.Node, len(ids)-1)
		for i := 1; i < len(ids); i++ {
			children[i-1].Tag = "item"
			children[i-1].Attrs = waBinary.Attrs{"id": ids[i]}
		}
		node.Content = []waBinary.Node{{
			Tag:     "list",
			Content: children,
		}}
	}
	return cli.sendNode(ctx, node)
}

// SetForceActiveDeliveryReceipts will force the client to send normal delivery
// receipts (which will show up as the two gray ticks on WhatsApp), even if the
// client isn't marked as online.
//
// By default, clients that haven't been marked as online will send delivery
// receipts with type="inactive", which is transmitted to the sender, but not
// rendered in the official WhatsApp apps. This is consistent with how WhatsApp
// web works when it's not in the foreground.
//
// To mark the client as online, use
//
//	cli.SendPresence(types.PresenceAvailable)
//
// Note that if you turn this off (i.e. call SetForceActiveDeliveryReceipts(false)),
// receipts will act like the client is offline until SendPresence is called again.
func (cli *Client) SetForceActiveDeliveryReceipts(active bool) {
	if cli == nil {
		return
	}
	if active {
		cli.sendActiveReceipts.Store(2)
	} else {
		cli.sendActiveReceipts.Store(0)
	}
}

func buildBaseReceipt(id string, node *waBinary.Node) waBinary.Attrs {
	attrs := waBinary.Attrs{
		"id": id,
		"to": node.Attrs["from"],
	}
	if recipient, ok := node.Attrs["recipient"]; ok {
		attrs["recipient"] = recipient
	}
	if participant, ok := node.Attrs["participant"]; ok {
		attrs["participant"] = participant
	}
	return attrs
}

<<<<<<< HEAD
func (cli *Client) sendMessageReceipt(info *types.MessageInfo, node *waBinary.Node) {
=======
func (cli *Client) sendMessageReceipt(ctx context.Context, info *types.MessageInfo, node *waBinary.Node) {
>>>>>>> ad7a618b
	attrs := buildBaseReceipt(info.ID, node)
	if info.IsFromMe {
		attrs["type"] = string(types.ReceiptTypeSender)
		if info.Type == "peer_msg" {
			attrs["type"] = string(types.ReceiptTypePeerMsg)
		}
	} else if cli.sendActiveReceipts.Load() == 0 {
		attrs["type"] = string(types.ReceiptTypeInactive)
	}
	err := cli.sendNode(ctx, waBinary.Node{
		Tag:   "receipt",
		Attrs: attrs,
	})
	if err != nil {
		cli.Log.Warnf("Failed to send receipt for %s: %v", info.ID, err)
	}
}<|MERGE_RESOLUTION|>--- conflicted
+++ resolved
@@ -19,26 +19,16 @@
 	"go.mau.fi/whatsmeow/types/events"
 )
 
-<<<<<<< HEAD
-func (cli *Client) handleReceipt(node *waBinary.Node) {
-	var cancelled bool
-	defer cli.maybeDeferredAck(cli.BackgroundEventCtx, node)(&cancelled)
-=======
 func (cli *Client) handleReceipt(ctx context.Context, node *waBinary.Node) {
 	var cancelled bool
 	defer cli.maybeDeferredAck(ctx, node)(&cancelled)
->>>>>>> ad7a618b
 	receipt, err := cli.parseReceipt(node)
 	if err != nil {
 		cli.Log.Warnf("Failed to parse receipt: %v", err)
 	} else if receipt != nil {
 		if receipt.Type == types.ReceiptTypeRetry {
 			go func() {
-<<<<<<< HEAD
-				err := cli.handleRetryReceipt(cli.BackgroundEventCtx, receipt, node)
-=======
 				err := cli.handleRetryReceipt(ctx, receipt, node)
->>>>>>> ad7a618b
 				if err != nil {
 					cli.Log.Errorf("Failed to handle retry receipt for %s/%s from %s: %v", receipt.Chat, receipt.MessageIDs[0], receipt.Sender, err)
 				}
@@ -131,17 +121,10 @@
 					Msg("Not sending ack for node")
 				return
 			}
-<<<<<<< HEAD
-			cli.sendAck(node, 0)
-		}
-	} else {
-		go cli.sendAck(node, 0)
-=======
 			cli.sendAck(ctx, node, 0)
 		}
 	} else {
 		go cli.sendAck(ctx, node, 0)
->>>>>>> ad7a618b
 		return func(...*bool) {}
 	}
 }
@@ -162,11 +145,7 @@
 	NackDBOperationFailed            = 552
 )
 
-<<<<<<< HEAD
-func (cli *Client) sendAck(node *waBinary.Node, error int) {
-=======
 func (cli *Client) sendAck(ctx context.Context, node *waBinary.Node, error int) {
->>>>>>> ad7a618b
 	attrs := waBinary.Attrs{
 		"class": node.Tag,
 		"id":    node.Attrs["id"],
@@ -193,11 +172,7 @@
 	if error != 0 {
 		attrs["error"] = error
 	}
-<<<<<<< HEAD
-	err := cli.sendNode(waBinary.Node{
-=======
 	err := cli.sendNode(ctx, waBinary.Node{
->>>>>>> ad7a618b
 		Tag:   "ack",
 		Attrs: attrs,
 	})
@@ -216,11 +191,7 @@
 //
 // To mark a voice message as played, specify types.ReceiptTypePlayed as the last parameter.
 // Providing more than one receipt type will panic: the parameter is only a vararg for backwards compatibility.
-<<<<<<< HEAD
-func (cli *Client) MarkRead(ids []types.MessageID, timestamp time.Time, chat, sender types.JID, receiptTypeExtra ...types.ReceiptType) error {
-=======
 func (cli *Client) MarkRead(ctx context.Context, ids []types.MessageID, timestamp time.Time, chat, sender types.JID, receiptTypeExtra ...types.ReceiptType) error {
->>>>>>> ad7a618b
 	if len(ids) == 0 {
 		return fmt.Errorf("no message IDs specified")
 	}
@@ -239,11 +210,7 @@
 			"t":    timestamp.Unix(),
 		},
 	}
-<<<<<<< HEAD
-	if chat.Server == types.NewsletterServer || cli.GetPrivacySettings(context.TODO()).ReadReceipts == types.PrivacySettingNone {
-=======
 	if chat.Server == types.NewsletterServer || cli.GetPrivacySettings(ctx).ReadReceipts == types.PrivacySettingNone {
->>>>>>> ad7a618b
 		switch receiptType {
 		case types.ReceiptTypeRead:
 			node.Attrs["type"] = string(types.ReceiptTypeReadSelf)
@@ -307,11 +274,7 @@
 	return attrs
 }
 
-<<<<<<< HEAD
-func (cli *Client) sendMessageReceipt(info *types.MessageInfo, node *waBinary.Node) {
-=======
 func (cli *Client) sendMessageReceipt(ctx context.Context, info *types.MessageInfo, node *waBinary.Node) {
->>>>>>> ad7a618b
 	attrs := buildBaseReceipt(info.ID, node)
 	if info.IsFromMe {
 		attrs["type"] = string(types.ReceiptTypeSender)
