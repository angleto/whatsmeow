--- conflicted
+++ resolved
@@ -25,7 +25,6 @@
 	}
 	resp, err := cli.sendIQ(ctx, infoQuery{
 		Namespace: "privacy",
-		Context:   ctx,
 		Type:      iqGet,
 		To:        types.ServerJID,
 		Content:   []waBinary.Node{{Tag: "privacy"}},
@@ -66,11 +65,7 @@
 	if err != nil {
 		return settings, err
 	}
-<<<<<<< HEAD
-	_, err = cli.sendIQ(infoQuery{
-=======
 	_, err = cli.sendIQ(ctx, infoQuery{
->>>>>>> ad7a618b
 		Namespace: "privacy",
 		Type:      iqSet,
 		To:        types.ServerJID,
@@ -110,13 +105,8 @@
 }
 
 // SetDefaultDisappearingTimer will set the default disappearing message timer.
-<<<<<<< HEAD
-func (cli *Client) SetDefaultDisappearingTimer(timer time.Duration) (err error) {
-	_, err = cli.sendIQ(infoQuery{
-=======
 func (cli *Client) SetDefaultDisappearingTimer(ctx context.Context, timer time.Duration) (err error) {
 	_, err = cli.sendIQ(ctx, infoQuery{
->>>>>>> ad7a618b
 		Namespace: "disappearing_mode",
 		Type:      iqSet,
 		To:        types.ServerJID,
