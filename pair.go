// Copyright (c) 2021 Tulir Asokan
//
// This Source Code Form is subject to the terms of the Mozilla Public
// License, v. 2.0. If a copy of the MPL was not distributed with this
// file, You can obtain one at http://mozilla.org/MPL/2.0/.

package whatsmeow

import (
	"bytes"
	"context"
	"crypto/hmac"
	"crypto/sha256"
	"encoding/base64"
	"fmt"
	"strings"

	"go.mau.fi/libsignal/ecc"
	"google.golang.org/protobuf/proto"

	waBinary "go.mau.fi/whatsmeow/binary"
	"go.mau.fi/whatsmeow/proto/waAdv"
	"go.mau.fi/whatsmeow/types"
	"go.mau.fi/whatsmeow/types/events"
	"go.mau.fi/whatsmeow/util/keys"
)

var (
	AdvAccountSignaturePrefix = []byte{6, 0}
	AdvDeviceSignaturePrefix  = []byte{6, 1}

	AdvHostedAccountSignaturePrefix = []byte{6, 5}
	AdvHostedDeviceSignaturePrefix  = []byte{6, 6}
)

<<<<<<< HEAD
func (cli *Client) handleIQ(node *waBinary.Node) {
=======
func (cli *Client) handleIQ(ctx context.Context, node *waBinary.Node) {
>>>>>>> ad7a618b
	children := node.GetChildren()
	if len(children) != 1 || node.Attrs["from"] != types.ServerJID {
		return
	}
	switch children[0].Tag {
	case "pair-device":
		cli.handlePairDevice(ctx, node)
	case "pair-success":
		cli.handlePairSuccess(ctx, node)
	}
}

func (cli *Client) handlePairDevice(ctx context.Context, node *waBinary.Node) {
	pairDevice := node.GetChildByTag("pair-device")
	err := cli.sendNode(ctx, waBinary.Node{
		Tag: "iq",
		Attrs: waBinary.Attrs{
			"to":   node.Attrs["from"],
			"id":   node.Attrs["id"],
			"type": "result",
		},
	})
	if err != nil {
		cli.Log.Warnf("Failed to send acknowledgement for pair-device request: %v", err)
	}

	evt := &events.QR{Codes: make([]string, 0, len(pairDevice.GetChildren()))}
	for i, child := range pairDevice.GetChildren() {
		if child.Tag != "ref" {
			cli.Log.Warnf("pair-device node contains unexpected child tag %s at index %d", child.Tag, i)
			continue
		}
		content, ok := child.Content.([]byte)
		if !ok {
			cli.Log.Warnf("pair-device node contains unexpected child content type %T at index %d", child, i)
			continue
		}
		evt.Codes = append(evt.Codes, cli.makeQRData(string(content)))
	}

	cli.dispatchEvent(evt)
}

func (cli *Client) makeQRData(ref string) string {
	noise := base64.StdEncoding.EncodeToString(cli.Store.NoiseKey.Pub[:])
	identity := base64.StdEncoding.EncodeToString(cli.Store.IdentityKey.Pub[:])
	adv := base64.StdEncoding.EncodeToString(cli.Store.AdvSecretKey)
	return strings.Join([]string{ref, noise, identity, adv}, ",")
}

func (cli *Client) handlePairSuccess(ctx context.Context, node *waBinary.Node) {
	id := node.Attrs["id"].(string)
	pairSuccess := node.GetChildByTag("pair-success")

	deviceIdentityBytes, _ := pairSuccess.GetChildByTag("device-identity").Content.([]byte)
	businessName, _ := pairSuccess.GetChildByTag("biz").Attrs["name"].(string)
	jid, _ := pairSuccess.GetChildByTag("device").Attrs["jid"].(types.JID)
	lid, _ := pairSuccess.GetChildByTag("device").Attrs["lid"].(types.JID)
	platform, _ := pairSuccess.GetChildByTag("platform").Attrs["name"].(string)

	go func() {
<<<<<<< HEAD
		err := cli.handlePair(context.TODO(), deviceIdentityBytes, id, businessName, platform, jid, lid)
=======
		err := cli.handlePair(ctx, deviceIdentityBytes, id, businessName, platform, jid, lid)
>>>>>>> ad7a618b
		if err != nil {
			cli.Log.Errorf("Failed to pair device: %v", err)
			cli.Disconnect()
			cli.dispatchEvent(&events.PairError{ID: jid, LID: lid, BusinessName: businessName, Platform: platform, Error: err})
		} else {
			cli.Log.Infof("Successfully paired %s", cli.Store.ID)
			cli.dispatchEvent(&events.PairSuccess{ID: jid, LID: lid, BusinessName: businessName, Platform: platform})
		}
	}()
}

func (cli *Client) handlePair(ctx context.Context, deviceIdentityBytes []byte, reqID, businessName, platform string, jid, lid types.JID) error {
	var deviceIdentityContainer waAdv.ADVSignedDeviceIdentityHMAC
	err := proto.Unmarshal(deviceIdentityBytes, &deviceIdentityContainer)
	if err != nil {
		cli.sendPairError(ctx, reqID, 500, "internal-error")
		return &PairProtoError{"failed to parse device identity container in pair success message", err}
	}

	h := hmac.New(sha256.New, cli.Store.AdvSecretKey)
	if deviceIdentityContainer.GetAccountType() == waAdv.ADVEncryptionType_HOSTED {
		h.Write(AdvHostedAccountSignaturePrefix)
		//cli.Store.IsHosted = true
	}
	h.Write(deviceIdentityContainer.Details)

	if !bytes.Equal(h.Sum(nil), deviceIdentityContainer.HMAC) {
		cli.Log.Warnf("Invalid HMAC from pair success message")
<<<<<<< HEAD
		cli.sendPairError(reqID, 401, "hmac-mismatch")
=======
		cli.sendPairError(ctx, reqID, 401, "hmac-mismatch")
>>>>>>> ad7a618b
		return ErrPairInvalidDeviceIdentityHMAC
	}

	var deviceIdentity waAdv.ADVSignedDeviceIdentity
	err = proto.Unmarshal(deviceIdentityContainer.Details, &deviceIdentity)
	if err != nil {
		cli.sendPairError(ctx, reqID, 500, "internal-error")
		return &PairProtoError{"failed to parse signed device identity in pair success message", err}
	}

	var deviceIdentityDetails waAdv.ADVDeviceIdentity
	err = proto.Unmarshal(deviceIdentity.Details, &deviceIdentityDetails)
	if err != nil {
		cli.sendPairError(ctx, reqID, 500, "internal-error")
		return &PairProtoError{"failed to parse device identity details in pair success message", err}
	}

	if !verifyAccountSignature(&deviceIdentity, cli.Store.IdentityKey, deviceIdentityDetails.GetDeviceType() == waAdv.ADVEncryptionType_HOSTED) {
<<<<<<< HEAD
		cli.sendPairError(reqID, 401, "signature-mismatch")
=======
		cli.sendPairError(ctx, reqID, 401, "signature-mismatch")
>>>>>>> ad7a618b
		return ErrPairInvalidDeviceSignature
	}

	deviceIdentity.DeviceSignature = generateDeviceSignature(&deviceIdentity, cli.Store.IdentityKey)[:]

	if cli.PrePairCallback != nil && !cli.PrePairCallback(jid, platform, businessName) {
		cli.sendPairError(ctx, reqID, 500, "internal-error")
		return ErrPairRejectedLocally
	}

	cli.Store.Account = proto.Clone(&deviceIdentity).(*waAdv.ADVSignedDeviceIdentity)

	mainDeviceLID := lid
	mainDeviceLID.Device = 0
	mainDeviceIdentity := *(*[32]byte)(deviceIdentity.AccountSignatureKey)
	deviceIdentity.AccountSignatureKey = nil

	selfSignedDeviceIdentity, err := proto.Marshal(&deviceIdentity)
	if err != nil {
		cli.sendPairError(ctx, reqID, 500, "internal-error")
		return &PairProtoError{"failed to marshal self-signed device identity", err}
	}

	cli.Store.ID = &jid
	cli.Store.LID = lid
	cli.Store.BusinessName = businessName
	cli.Store.Platform = platform
	err = cli.Store.Save(ctx)
	if err != nil {
		cli.sendPairError(ctx, reqID, 500, "internal-error")
		return &PairDatabaseError{"failed to save device store", err}
	}
	cli.StoreLIDPNMapping(ctx, lid, jid)
	err = cli.Store.Identities.PutIdentity(ctx, mainDeviceLID.SignalAddress().String(), mainDeviceIdentity)
	if err != nil {
		_ = cli.Store.Delete(ctx)
<<<<<<< HEAD
		cli.sendPairError(reqID, 500, "internal-error")
=======
		cli.sendPairError(ctx, reqID, 500, "internal-error")
>>>>>>> ad7a618b
		return &PairDatabaseError{"failed to store main device identity", err}
	}

	// Expect a disconnect after this and don't dispatch the usual Disconnected event
	cli.expectDisconnect()

	err = cli.sendNode(ctx, waBinary.Node{
		Tag: "iq",
		Attrs: waBinary.Attrs{
			"to":   types.ServerJID,
			"type": "result",
			"id":   reqID,
		},
		Content: []waBinary.Node{{
			Tag: "pair-device-sign",
			Content: []waBinary.Node{{
				Tag: "device-identity",
				Attrs: waBinary.Attrs{
					"key-index": deviceIdentityDetails.GetKeyIndex(),
				},
				Content: selfSignedDeviceIdentity,
			}},
		}},
	})
	if err != nil {
		_ = cli.Store.Delete(ctx)
		return fmt.Errorf("failed to send pairing confirmation: %w", err)
	}
	return nil
}

func concatBytes(data ...[]byte) []byte {
	length := 0
	for _, item := range data {
		length += len(item)
	}
	output := make([]byte, length)
	ptr := 0
	for _, item := range data {
		ptr += copy(output[ptr:ptr+len(item)], item)
	}
	return output
}

func verifyAccountSignature(deviceIdentity *waAdv.ADVSignedDeviceIdentity, ikp *keys.KeyPair, isHosted bool) bool {
	if len(deviceIdentity.AccountSignatureKey) != 32 || len(deviceIdentity.AccountSignature) != 64 {
		return false
	}

	signatureKey := ecc.NewDjbECPublicKey(*(*[32]byte)(deviceIdentity.AccountSignatureKey))
	signature := *(*[64]byte)(deviceIdentity.AccountSignature)

	prefix := AdvAccountSignaturePrefix
	if isHosted {
		prefix = AdvHostedAccountSignaturePrefix
	}
	message := concatBytes(prefix, deviceIdentity.Details, ikp.Pub[:])

	return ecc.VerifySignature(signatureKey, message, signature)
}

func generateDeviceSignature(deviceIdentity *waAdv.ADVSignedDeviceIdentity, ikp *keys.KeyPair) *[64]byte {
	prefix := AdvDeviceSignaturePrefix
	message := concatBytes(prefix, deviceIdentity.Details, ikp.Pub[:], deviceIdentity.AccountSignatureKey)
	sig := ecc.CalculateSignature(ecc.NewDjbECPrivateKey(*ikp.Priv), message)
	return &sig
}

func (cli *Client) sendPairError(ctx context.Context, id string, code int, text string) {
	err := cli.sendNode(ctx, waBinary.Node{
		Tag: "iq",
		Attrs: waBinary.Attrs{
			"to":   types.ServerJID,
			"type": "error",
			"id":   id,
		},
		Content: []waBinary.Node{{
			Tag: "error",
			Attrs: waBinary.Attrs{
				"code": code,
				"text": text,
			},
		}},
	})
	if err != nil {
		cli.Log.Errorf("Failed to send pair error node: %v", err)
	}
}<|MERGE_RESOLUTION|>--- conflicted
+++ resolved
@@ -33,11 +33,7 @@
 	AdvHostedDeviceSignaturePrefix  = []byte{6, 6}
 )
 
-<<<<<<< HEAD
-func (cli *Client) handleIQ(node *waBinary.Node) {
-=======
 func (cli *Client) handleIQ(ctx context.Context, node *waBinary.Node) {
->>>>>>> ad7a618b
 	children := node.GetChildren()
 	if len(children) != 1 || node.Attrs["from"] != types.ServerJID {
 		return
@@ -99,11 +95,7 @@
 	platform, _ := pairSuccess.GetChildByTag("platform").Attrs["name"].(string)
 
 	go func() {
-<<<<<<< HEAD
-		err := cli.handlePair(context.TODO(), deviceIdentityBytes, id, businessName, platform, jid, lid)
-=======
 		err := cli.handlePair(ctx, deviceIdentityBytes, id, businessName, platform, jid, lid)
->>>>>>> ad7a618b
 		if err != nil {
 			cli.Log.Errorf("Failed to pair device: %v", err)
 			cli.Disconnect()
@@ -132,11 +124,7 @@
 
 	if !bytes.Equal(h.Sum(nil), deviceIdentityContainer.HMAC) {
 		cli.Log.Warnf("Invalid HMAC from pair success message")
-<<<<<<< HEAD
-		cli.sendPairError(reqID, 401, "hmac-mismatch")
-=======
 		cli.sendPairError(ctx, reqID, 401, "hmac-mismatch")
->>>>>>> ad7a618b
 		return ErrPairInvalidDeviceIdentityHMAC
 	}
 
@@ -155,11 +143,7 @@
 	}
 
 	if !verifyAccountSignature(&deviceIdentity, cli.Store.IdentityKey, deviceIdentityDetails.GetDeviceType() == waAdv.ADVEncryptionType_HOSTED) {
-<<<<<<< HEAD
-		cli.sendPairError(reqID, 401, "signature-mismatch")
-=======
 		cli.sendPairError(ctx, reqID, 401, "signature-mismatch")
->>>>>>> ad7a618b
 		return ErrPairInvalidDeviceSignature
 	}
 
@@ -196,11 +180,7 @@
 	err = cli.Store.Identities.PutIdentity(ctx, mainDeviceLID.SignalAddress().String(), mainDeviceIdentity)
 	if err != nil {
 		_ = cli.Store.Delete(ctx)
-<<<<<<< HEAD
-		cli.sendPairError(reqID, 500, "internal-error")
-=======
-		cli.sendPairError(ctx, reqID, 500, "internal-error")
->>>>>>> ad7a618b
+		cli.sendPairError(ctx, reqID, 500, "internal-error")
 		return &PairDatabaseError{"failed to store main device identity", err}
 	}
 
