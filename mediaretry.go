--- conflicted
+++ resolved
@@ -74,11 +74,7 @@
 //	    // Alternatively, you can use cli.DownloadMediaWithPath and provide the individual fields manually.
 //	  }
 //	}
-<<<<<<< HEAD
-func (cli *Client) SendMediaRetryReceipt(message *types.MessageInfo, mediaKey []byte) error {
-=======
 func (cli *Client) SendMediaRetryReceipt(ctx context.Context, message *types.MessageInfo, mediaKey []byte) error {
->>>>>>> ad7a618b
 	if cli == nil {
 		return ErrClientIsNil
 	}
