package appstate

import (
	"context"
	"crypto/sha256"
	"encoding/json"
	"fmt"
	"time"

	"google.golang.org/protobuf/proto"

	"go.mau.fi/whatsmeow/proto/waCommon"
	"go.mau.fi/whatsmeow/proto/waServerSync"
	"go.mau.fi/whatsmeow/proto/waSyncAction"
	"go.mau.fi/whatsmeow/types"
	"go.mau.fi/whatsmeow/util/cbcutil"
)

// MutationInfo contains information about a single mutation to the app state.
type MutationInfo struct {
	// Index contains the thing being mutated (like `mute` or `pin_v1`), followed by parameters like the target JID.
	Index []string
	// Version is a static number that depends on the thing being mutated.
	Version int32
	// Value contains the data for the mutation.
	Value *waSyncAction.SyncActionValue
}

// PatchInfo contains information about a patch to the app state.
// A patch can contain multiple mutations, as long as all mutations are in the same app state type.
type PatchInfo struct {
	// Timestamp is the time when the patch was created. This will be filled automatically in EncodePatch if it's zero.
	Timestamp time.Time
	// Type is the app state type being mutated.
	Type WAPatchName
	// Mutations contains the individual mutations to apply to the app state in this patch.
	Mutations []MutationInfo
}

// BuildMute builds an app state patch for muting or unmuting a chat.
//
// If mute is true and the mute duration is zero, the chat is muted forever.
func BuildMute(target types.JID, mute bool, muteDuration time.Duration) PatchInfo {
	var muteEndTimestamp *int64
	if muteDuration > 0 {
		muteEndTimestamp = proto.Int64(time.Now().Add(muteDuration).UnixMilli())
	}
	return BuildMuteAbs(target, mute, muteEndTimestamp)
}

// BuildMuteAbs builds an app state patch for muting or unmuting a chat with an absolute timestamp.
func BuildMuteAbs(target types.JID, mute bool, muteEndTimestamp *int64) PatchInfo {
<<<<<<< HEAD
=======
	if muteEndTimestamp == nil && mute {
		muteEndTimestamp = proto.Int64(-1)
	}
>>>>>>> ad7a618b
	return PatchInfo{
		Type: WAPatchRegularHigh,
		Mutations: []MutationInfo{{
			Index:   []string{IndexMute, target.String()},
			Version: 2,
			Value: &waSyncAction.SyncActionValue{
				MuteAction: &waSyncAction.MuteAction{
					Muted:            proto.Bool(mute),
					MuteEndTimestamp: muteEndTimestamp,
				},
			},
		}},
	}
}

func newPinMutationInfo(target types.JID, pin bool) MutationInfo {
	return MutationInfo{
		Index:   []string{IndexPin, target.String()},
		Version: 5,
		Value: &waSyncAction.SyncActionValue{
			PinAction: &waSyncAction.PinAction{
				Pinned: &pin,
			},
		},
	}
}

// BuildPin builds an app state patch for pinning or unpinning a chat.
func BuildPin(target types.JID, pin bool) PatchInfo {
	return PatchInfo{
		Type: WAPatchRegularLow,
		Mutations: []MutationInfo{
			newPinMutationInfo(target, pin),
		},
	}
}

// BuildArchive builds an app state patch for archiving or unarchiving a chat.
//
// The last message timestamp and last message key are optional and can be set to zero values (`time.Time{}` and `nil`).
//
// Archiving a chat will also unpin it automatically.
func BuildArchive(target types.JID, archive bool, lastMessageTimestamp time.Time, lastMessageKey *waCommon.MessageKey) PatchInfo {
	archiveMutationInfo := MutationInfo{
		Index:   []string{IndexArchive, target.String()},
		Version: 3,
		Value: &waSyncAction.SyncActionValue{
			ArchiveChatAction: &waSyncAction.ArchiveChatAction{
				Archived:     &archive,
				MessageRange: newMessageRange(lastMessageTimestamp, lastMessageKey),
				// TODO set LastSystemMessageTimestamp?
			},
		},
	}

	mutations := []MutationInfo{archiveMutationInfo}
	if archive {
		mutations = append(mutations, newPinMutationInfo(target, false))
	}

	result := PatchInfo{
		Type:      WAPatchRegularLow,
		Mutations: mutations,
	}

	return result
}

// BuildMarkChatAsRead builds an app state patch for marking a chat as read or unread.
func BuildMarkChatAsRead(target types.JID, read bool, lastMessageTimestamp time.Time, lastMessageKey *waCommon.MessageKey) PatchInfo {
	action := &waSyncAction.MarkChatAsReadAction{
		Read:         proto.Bool(read),
		MessageRange: newMessageRange(lastMessageTimestamp, lastMessageKey),
	}

	return PatchInfo{
		Type: WAPatchRegularLow,
		Mutations: []MutationInfo{{
			Index:   []string{IndexMarkChatAsRead, target.String()},
			Version: 3,
			Value: &waSyncAction.SyncActionValue{
				MarkChatAsReadAction: action,
			},
		}},
	}
}

func newLabelChatMutation(target types.JID, labelID string, labeled bool) MutationInfo {
	return MutationInfo{
		Index:   []string{IndexLabelAssociationChat, labelID, target.String()},
		Version: 3,
		Value: &waSyncAction.SyncActionValue{
			LabelAssociationAction: &waSyncAction.LabelAssociationAction{
				Labeled: &labeled,
			},
		},
	}
}

// BuildLabelChat builds an app state patch for labeling or un(labeling) a chat.
func BuildLabelChat(target types.JID, labelID string, labeled bool) PatchInfo {
	return PatchInfo{
		Type: WAPatchRegular,
		Mutations: []MutationInfo{
			newLabelChatMutation(target, labelID, labeled),
		},
	}
}

func newLabelMessageMutation(target types.JID, labelID, messageID string, labeled bool) MutationInfo {
	return MutationInfo{
		Index:   []string{IndexLabelAssociationMessage, labelID, target.String(), messageID, "0", "0"},
		Version: 3,
		Value: &waSyncAction.SyncActionValue{
			LabelAssociationAction: &waSyncAction.LabelAssociationAction{
				Labeled: &labeled,
			},
		},
	}
}

// BuildLabelMessage builds an app state patch for labeling or un(labeling) a message.
func BuildLabelMessage(target types.JID, labelID, messageID string, labeled bool) PatchInfo {
	return PatchInfo{
		Type: WAPatchRegular,
		Mutations: []MutationInfo{
			newLabelMessageMutation(target, labelID, messageID, labeled),
		},
	}
}

func newLabelEditMutation(labelID string, labelName string, labelColor int32, deleted bool) MutationInfo {
	return MutationInfo{
		Index:   []string{IndexLabelEdit, labelID},
		Version: 3,
		Value: &waSyncAction.SyncActionValue{
			LabelEditAction: &waSyncAction.LabelEditAction{
				Name:    &labelName,
				Color:   &labelColor,
				Deleted: &deleted,
			},
		},
	}
}

// BuildLabelEdit builds an app state patch for editing a label.
func BuildLabelEdit(labelID string, labelName string, labelColor int32, deleted bool) PatchInfo {
	return PatchInfo{
		Type: WAPatchRegular,
		Mutations: []MutationInfo{
			newLabelEditMutation(labelID, labelName, labelColor, deleted),
		},
	}
}

func newSettingPushNameMutation(pushName string) MutationInfo {
	return MutationInfo{
		Index:   []string{IndexSettingPushName},
		Version: 1,
		Value: &waSyncAction.SyncActionValue{
			PushNameSetting: &waSyncAction.PushNameSetting{
				Name: &pushName,
			},
		},
	}
}

// BuildSettingPushName builds an app state patch for setting the push name.
func BuildSettingPushName(pushName string) PatchInfo {
	return PatchInfo{
		Type: WAPatchCriticalBlock,
		Mutations: []MutationInfo{
			newSettingPushNameMutation(pushName),
		},
	}
}

func newStarMutation(targetJID, senderJID string, messageID types.MessageID, fromMe string, starred bool) MutationInfo {
	return MutationInfo{
		Index:   []string{IndexStar, targetJID, messageID, fromMe, senderJID},
		Version: 2,
		Value: &waSyncAction.SyncActionValue{
			StarAction: &waSyncAction.StarAction{
				Starred: &starred,
			},
		},
	}
}

// BuildStar builds an app state patch for starring or unstarring a message.
func BuildStar(target, sender types.JID, messageID types.MessageID, fromMe, starred bool) PatchInfo {
	isFromMe := "0"
	if fromMe {
		isFromMe = "1"
	}
	targetJID, senderJID := target.String(), sender.String()
	if target.User == sender.User {
		senderJID = "0"
	}
	return PatchInfo{
		Type: WAPatchRegularHigh,
		Mutations: []MutationInfo{
			newStarMutation(targetJID, senderJID, messageID, isFromMe, starred),
		},
	}
}

func (proc *Processor) EncodePatch(ctx context.Context, keyID []byte, state HashState, patchInfo PatchInfo) ([]byte, error) {
	keys, err := proc.getAppStateKey(ctx, keyID)
	if err != nil {
		return nil, fmt.Errorf("failed to get app state key details with key ID %x: %w", keyID, err)
	}

	if patchInfo.Timestamp.IsZero() {
		patchInfo.Timestamp = time.Now()
	}

	mutations := make([]*waServerSync.SyncdMutation, 0, len(patchInfo.Mutations))
	for _, mutationInfo := range patchInfo.Mutations {
		mutationInfo.Value.Timestamp = proto.Int64(patchInfo.Timestamp.UnixMilli())

		indexBytes, err := json.Marshal(mutationInfo.Index)
		if err != nil {
			return nil, fmt.Errorf("failed to marshal mutation index: %w", err)
		}

		pbObj := &waSyncAction.SyncActionData{
			Index:   indexBytes,
			Value:   mutationInfo.Value,
			Padding: []byte{},
			Version: &mutationInfo.Version,
		}

		content, err := proto.Marshal(pbObj)
		if err != nil {
			return nil, fmt.Errorf("failed to marshal mutation: %w", err)
		}

		encryptedContent, err := cbcutil.Encrypt(keys.ValueEncryption, nil, content)
		if err != nil {
			return nil, fmt.Errorf("failed to encrypt mutation: %w", err)
		}

		valueMac := generateContentMAC(waServerSync.SyncdMutation_SET, encryptedContent, keyID, keys.ValueMAC)
		indexMac := concatAndHMAC(sha256.New, keys.Index, indexBytes)

		mutations = append(mutations, &waServerSync.SyncdMutation{
			Operation: waServerSync.SyncdMutation_SET.Enum(),
			Record: &waServerSync.SyncdRecord{
				Index: &waServerSync.SyncdIndex{Blob: indexMac},
				Value: &waServerSync.SyncdValue{Blob: append(encryptedContent, valueMac...)},
				KeyID: &waServerSync.KeyId{ID: keyID},
			},
		})
	}

	warn, err := state.updateHash(mutations, func(indexMAC []byte, _ int) ([]byte, error) {
		return proc.Store.AppState.GetAppStateMutationMAC(ctx, string(patchInfo.Type), indexMAC)
	})
	if len(warn) > 0 {
		proc.Log.Warnf("Warnings while updating hash for %s (sending new app state): %+v", patchInfo.Type, warn)
	}
	if err != nil {
		return nil, fmt.Errorf("failed to update state hash: %w", err)
	}

	state.Version += 1

	syncdPatch := &waServerSync.SyncdPatch{
		SnapshotMAC: state.generateSnapshotMAC(patchInfo.Type, keys.SnapshotMAC),
		KeyID:       &waServerSync.KeyId{ID: keyID},
		Mutations:   mutations,
	}
	syncdPatch.PatchMAC = generatePatchMAC(syncdPatch, patchInfo.Type, keys.PatchMAC, state.Version)

	result, err := proto.Marshal(syncdPatch)
	if err != nil {
		return nil, fmt.Errorf("failed to marshal compiled patch: %w", err)
	}

	return result, nil
}

// BuildDeleteChat builds an app state patch for deleting a chat.
func BuildDeleteChat(target types.JID, lastMessageTimestamp time.Time, lastMessageKey *waCommon.MessageKey) PatchInfo {
	action := &waSyncAction.DeleteChatAction{
		MessageRange: newMessageRange(lastMessageTimestamp, lastMessageKey),
	}

	return PatchInfo{
		Type: WAPatchRegular,
		Mutations: []MutationInfo{{
			Index:   []string{IndexDeleteChat, target.String()},
			Version: 6,
			Value: &waSyncAction.SyncActionValue{
				DeleteChatAction: action,
			},
		}},
	}
}

func newMessageRange(lastMessageTimestamp time.Time, lastMessageKey *waCommon.MessageKey) *waSyncAction.SyncActionMessageRange {
	if lastMessageTimestamp.IsZero() {
		lastMessageTimestamp = time.Now()
	}
	messageRange := &waSyncAction.SyncActionMessageRange{
		LastMessageTimestamp: proto.Int64(lastMessageTimestamp.Unix()),
	}
	if lastMessageKey != nil {
		messageRange.Messages = []*waSyncAction.SyncActionMessage{{
			Key:       lastMessageKey,
			Timestamp: proto.Int64(lastMessageTimestamp.Unix()),
		}}
	}
	return messageRange
}<|MERGE_RESOLUTION|>--- conflicted
+++ resolved
@@ -50,12 +50,9 @@
 
 // BuildMuteAbs builds an app state patch for muting or unmuting a chat with an absolute timestamp.
 func BuildMuteAbs(target types.JID, mute bool, muteEndTimestamp *int64) PatchInfo {
-<<<<<<< HEAD
-=======
 	if muteEndTimestamp == nil && mute {
 		muteEndTimestamp = proto.Int64(-1)
 	}
->>>>>>> ad7a618b
 	return PatchInfo{
 		Type: WAPatchRegularHigh,
 		Mutations: []MutationInfo{{
