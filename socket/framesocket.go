--- conflicted
+++ resolved
@@ -30,19 +30,12 @@
 	HTTPHeaders http.Header
 	HTTPClient  *http.Client
 
-	URL         string
-	HTTPHeaders http.Header
-
 	Frames       chan []byte
 	OnDisconnect func(ctx context.Context, remote bool)
 
 	Header []byte
-<<<<<<< HEAD
-	Dialer websocket.Dialer
-=======
 
 	closed bool
->>>>>>> ad7a618b
 
 	incomingLength int
 	receivedLength int
@@ -50,11 +43,7 @@
 	partialHeader  []byte
 }
 
-<<<<<<< HEAD
-func NewFrameSocket(log waLog.Logger, dialer websocket.Dialer) *FrameSocket {
-=======
 func NewFrameSocket(log waLog.Logger, client *http.Client) *FrameSocket {
->>>>>>> ad7a618b
 	return &FrameSocket{
 		log:    log,
 		Header: WAConnHeader,
@@ -62,12 +51,7 @@
 
 		URL:         URL,
 		HTTPHeaders: http.Header{"Origin": {Origin}},
-<<<<<<< HEAD
-
-		Dialer: dialer,
-=======
 		HTTPClient:  client,
->>>>>>> ad7a618b
 	}
 }
 
@@ -109,12 +93,6 @@
 	if fs.conn != nil {
 		return ErrSocketAlreadyOpen
 	}
-<<<<<<< HEAD
-	ctx, cancel := context.WithCancel(context.Background())
-
-	fs.log.Debugf("Dialing %s", fs.URL)
-	conn, _, err := fs.Dialer.Dial(fs.URL, fs.HTTPHeaders)
-=======
 	fs.parentCtx = ctx
 	fs.cancelCtx, fs.cancel = context.WithCancel(ctx)
 
@@ -123,7 +101,6 @@
 		HTTPClient: fs.HTTPClient,
 		HTTPHeader: fs.HTTPHeaders,
 	})
->>>>>>> ad7a618b
 	if err != nil {
 		fs.cancel()
 		return fmt.Errorf("failed to dial whatsapp web websocket: %w", err)
