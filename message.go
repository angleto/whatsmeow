// Copyright (c) 2021 Tulir Asokan
//
// This Source Code Form is subject to the terms of the Mozilla Public
// License, v. 2.0. If a copy of the MPL was not distributed with this
// file, You can obtain one at http://mozilla.org/MPL/2.0/.

package whatsmeow

import (
	"bytes"
	"compress/zlib"
	"context"
	"crypto/sha256"
	"encoding/hex"
	"errors"
	"fmt"
	"io"
	"runtime/debug"
	"strconv"
	"time"

	"github.com/rs/zerolog"
	"go.mau.fi/libsignal/groups"
	"go.mau.fi/libsignal/protocol"
	"go.mau.fi/libsignal/session"
	"go.mau.fi/libsignal/signalerror"
	"go.mau.fi/util/random"
	"google.golang.org/protobuf/proto"

	"go.mau.fi/whatsmeow/appstate"
	waBinary "go.mau.fi/whatsmeow/binary"
	"go.mau.fi/whatsmeow/proto/waE2E"
	"go.mau.fi/whatsmeow/proto/waHistorySync"
	"go.mau.fi/whatsmeow/proto/waLidMigrationSyncPayload"
	"go.mau.fi/whatsmeow/proto/waWeb"
	"go.mau.fi/whatsmeow/store"
	"go.mau.fi/whatsmeow/types"
	"go.mau.fi/whatsmeow/types/events"
)

var pbSerializer = store.SignalProtobufSerializer

<<<<<<< HEAD
func (cli *Client) handleEncryptedMessage(node *waBinary.Node) {
	ctx := cli.BackgroundEventCtx
=======
func (cli *Client) handleEncryptedMessage(ctx context.Context, node *waBinary.Node) {
>>>>>>> ad7a618b
	info, err := cli.parseMessageInfo(node)
	if err != nil {
		cli.Log.Warnf("Failed to parse message: %v", err)
	} else {
		if !info.SenderAlt.IsEmpty() {
			cli.StoreLIDPNMapping(ctx, info.SenderAlt, info.Sender)
		} else if !info.RecipientAlt.IsEmpty() {
			cli.StoreLIDPNMapping(ctx, info.RecipientAlt, info.Chat)
		}
		if info.VerifiedName != nil && len(info.VerifiedName.Details.GetVerifiedName()) > 0 {
<<<<<<< HEAD
			go cli.updateBusinessName(cli.BackgroundEventCtx, info.Sender, info, info.VerifiedName.Details.GetVerifiedName())
		}
		if len(info.PushName) > 0 && info.PushName != "-" && (cli.MessengerConfig == nil || info.PushName != "username") {
			go cli.updatePushName(cli.BackgroundEventCtx, info.Sender, info, info.PushName)
=======
			go cli.updateBusinessName(ctx, info.Sender, info.SenderAlt, info, info.VerifiedName.Details.GetVerifiedName())
		}
		if len(info.PushName) > 0 && info.PushName != "-" && (cli.MessengerConfig == nil || info.PushName != "username") {
			go cli.updatePushName(ctx, info.Sender, info.SenderAlt, info, info.PushName)
>>>>>>> ad7a618b
		}
		if info.Sender.Server == types.NewsletterServer {
			var cancelled bool
			defer cli.maybeDeferredAck(ctx, node)(&cancelled)
			cancelled = cli.handlePlaintextMessage(ctx, info, node)
		} else {
			cli.decryptMessages(ctx, info, node)
		}
	}
}

func (cli *Client) parseMessageSource(node *waBinary.Node, requireParticipant bool) (source types.MessageSource, err error) {
	clientID := cli.getOwnID()
	clientLID := cli.getOwnLID()
	if clientID.IsEmpty() {
		err = ErrNotLoggedIn
		return
	}
	ag := node.AttrGetter()
	from := ag.JID("from")
	source.AddressingMode = types.AddressingMode(ag.OptionalString("addressing_mode"))
	if from.Server == types.GroupServer || from.Server == types.BroadcastServer {
		source.IsGroup = true
		source.Chat = from
		if requireParticipant {
			source.Sender = ag.JID("participant")
		} else {
			source.Sender = ag.OptionalJIDOrEmpty("participant")
		}
		if source.AddressingMode == types.AddressingModeLID {
			source.SenderAlt = ag.OptionalJIDOrEmpty("participant_pn")
		} else {
			source.SenderAlt = ag.OptionalJIDOrEmpty("participant_lid")
		}
		if source.Sender.User == clientID.User || source.Sender.User == clientLID.User {
			source.IsFromMe = true
		}
		if from.Server == types.BroadcastServer {
			source.BroadcastListOwner = ag.OptionalJIDOrEmpty("recipient")
			participants, ok := node.GetOptionalChildByTag("participants")
			if ok && source.IsFromMe {
				children := participants.GetChildren()
				source.BroadcastRecipients = make([]types.BroadcastRecipient, 0, len(children))
				for _, child := range children {
					if child.Tag != "to" {
						continue
					}
					cag := child.AttrGetter()
					mainJID := cag.JID("jid")
					if mainJID.Server == types.HiddenUserServer {
						source.BroadcastRecipients = append(source.BroadcastRecipients, types.BroadcastRecipient{
							LID: mainJID,
							PN:  cag.OptionalJIDOrEmpty("peer_recipient_pn"),
						})
					} else {
						source.BroadcastRecipients = append(source.BroadcastRecipients, types.BroadcastRecipient{
							LID: cag.OptionalJIDOrEmpty("peer_recipient_lid"),
							PN:  mainJID,
						})
					}
				}
			}
		}
	} else if from.Server == types.NewsletterServer {
		source.Chat = from
		source.Sender = from
		// TODO IsFromMe?
	} else if from.User == clientID.User || from.User == clientLID.User {
		if from.Server == types.HostedServer {
			from.Server = types.DefaultUserServer
		} else if from.Server == types.HostedLIDServer {
			from.Server = types.HiddenUserServer
		}
		source.IsFromMe = true
		source.Sender = from
		recipient := ag.OptionalJID("recipient")
		if recipient != nil {
			source.Chat = *recipient
		} else {
			source.Chat = from.ToNonAD()
		}
		if source.Chat.Server == types.HiddenUserServer || source.Chat.Server == types.HostedLIDServer {
			source.RecipientAlt = ag.OptionalJIDOrEmpty("peer_recipient_pn")
		} else {
			source.RecipientAlt = ag.OptionalJIDOrEmpty("peer_recipient_lid")
		}
	} else if from.IsBot() {
		source.Sender = from
		meta := node.GetChildByTag("meta")
		ag = meta.AttrGetter()
		targetChatJID := ag.OptionalJID("target_chat_jid")
		if targetChatJID != nil {
			source.Chat = targetChatJID.ToNonAD()
		} else {
			source.Chat = from
		}
	} else {
		if from.Server == types.HostedServer {
			from.Server = types.DefaultUserServer
		} else if from.Server == types.HostedLIDServer {
			from.Server = types.HiddenUserServer
		}
		source.Chat = from.ToNonAD()
		source.Sender = from
		if source.Sender.Server == types.HiddenUserServer || source.Chat.Server == types.HostedLIDServer {
			source.SenderAlt = ag.OptionalJIDOrEmpty("sender_pn")
		} else {
			source.SenderAlt = ag.OptionalJIDOrEmpty("sender_lid")
		}
	}
	if !source.SenderAlt.IsEmpty() && source.SenderAlt.Device == 0 {
		source.SenderAlt.Device = source.Sender.Device
	}
	err = ag.Error()
	return
}

func (cli *Client) parseMsgBotInfo(node waBinary.Node) (botInfo types.MsgBotInfo, err error) {
	botNode := node.GetChildByTag("bot")

	ag := botNode.AttrGetter()
	botInfo.EditType = types.BotEditType(ag.String("edit"))
	if botInfo.EditType == types.EditTypeInner || botInfo.EditType == types.EditTypeLast {
		botInfo.EditTargetID = types.MessageID(ag.String("edit_target_id"))
		botInfo.EditSenderTimestampMS = ag.UnixMilli("sender_timestamp_ms")
	}
	err = ag.Error()
	return
}

func (cli *Client) parseMsgMetaInfo(node waBinary.Node) (metaInfo types.MsgMetaInfo, err error) {
	metaNode := node.GetChildByTag("meta")

	ag := metaNode.AttrGetter()
	metaInfo.TargetID = types.MessageID(ag.OptionalString("target_id"))
	metaInfo.TargetSender = ag.OptionalJIDOrEmpty("target_sender_jid")
	metaInfo.TargetChat = ag.OptionalJIDOrEmpty("target_chat_jid")
	deprecatedLIDSession, ok := ag.GetBool("deprecated_lid_session", false)
	if ok {
		metaInfo.DeprecatedLIDSession = &deprecatedLIDSession
	}
	metaInfo.ThreadMessageID = types.MessageID(ag.OptionalString("thread_msg_id"))
	metaInfo.ThreadMessageSenderJID = ag.OptionalJIDOrEmpty("thread_msg_sender_jid")
	err = ag.Error()
	return
}

func (cli *Client) parseMessageInfo(node *waBinary.Node) (*types.MessageInfo, error) {
	var info types.MessageInfo
	var err error
	info.MessageSource, err = cli.parseMessageSource(node, true)
	if err != nil {
		return nil, err
	}
	ag := node.AttrGetter()
	info.ID = types.MessageID(ag.String("id"))
	info.ServerID = types.MessageServerID(ag.OptionalInt("server_id"))
	info.Timestamp = ag.UnixTime("t")
	info.PushName = ag.OptionalString("notify")
	info.Category = ag.OptionalString("category")
	info.Type = ag.OptionalString("type")
	info.Edit = types.EditAttribute(ag.OptionalString("edit"))
	if !ag.OK() {
		return nil, ag.Error()
	}

	for _, child := range node.GetChildren() {
		switch child.Tag {
		case "multicast":
			info.Multicast = true
		case "verified_name":
			info.VerifiedName, err = parseVerifiedNameContent(child)
			if err != nil {
				cli.Log.Warnf("Failed to parse verified_name node in %s: %v", info.ID, err)
			}
		case "bot":
			info.MsgBotInfo, err = cli.parseMsgBotInfo(child)
			if err != nil {
				cli.Log.Warnf("Failed to parse <bot> node in %s: %v", info.ID, err)
			}
		case "meta":
			info.MsgMetaInfo, err = cli.parseMsgMetaInfo(child)
			if err != nil {
				cli.Log.Warnf("Failed to parse <meta> node in %s: %v", info.ID, err)
			}
		case "franking":
			// TODO
		case "trace":
			// TODO
		default:
			if mediaType, ok := child.AttrGetter().GetString("mediatype", false); ok {
				info.MediaType = mediaType
			}
		}
	}

	return &info, nil
}

func (cli *Client) handlePlaintextMessage(ctx context.Context, info *types.MessageInfo, node *waBinary.Node) (handlerFailed bool) {
	// TODO edits have an additional <meta msg_edit_t="1696321271735" original_msg_t="1696321248"/> node
	plaintext, ok := node.GetOptionalChildByTag("plaintext")
	if !ok {
		// 3:
		return
	}
	plaintextBody, ok := plaintext.Content.([]byte)
	if !ok {
		cli.Log.Warnf("Plaintext message from %s doesn't have byte content", info.SourceString())
		return
	}

	var msg waE2E.Message
	err := proto.Unmarshal(plaintextBody, &msg)
	if err != nil {
		cli.Log.Warnf("Error unmarshaling plaintext message from %s: %v", info.SourceString(), err)
		return
	}
	cli.storeMessageSecret(ctx, info, &msg)
	evt := &events.Message{
		Info:       *info,
		RawMessage: &msg,
	}
	meta, ok := node.GetOptionalChildByTag("meta")
	if ok {
		evt.NewsletterMeta = &events.NewsletterMessageMeta{
			EditTS:     meta.AttrGetter().UnixMilli("msg_edit_t"),
			OriginalTS: meta.AttrGetter().UnixTime("original_msg_t"),
		}
	}
	return cli.dispatchEvent(evt.UnwrapRaw())
}

func (cli *Client) migrateSessionStore(ctx context.Context, pn, lid types.JID) {
	err := cli.Store.Sessions.MigratePNToLID(ctx, pn, lid)
	if err != nil {
		cli.Log.Errorf("Failed to migrate signal store from %s to %s: %v", pn, lid, err)
	}
}

func (cli *Client) decryptMessages(ctx context.Context, info *types.MessageInfo, node *waBinary.Node) {
	unavailableNode, ok := node.GetOptionalChildByTag("unavailable")
	if ok && len(node.GetChildrenByTag("enc")) == 0 {
		uType := events.UnavailableType(unavailableNode.AttrGetter().String("type"))
		cli.Log.Warnf("Unavailable message %s from %s (type: %q)", info.ID, info.SourceString(), uType)
		cli.backgroundIfAsyncAck(func() {
			cli.immediateRequestMessageFromPhone(ctx, info)
<<<<<<< HEAD
			cli.sendAck(node, 0)
=======
			cli.sendAck(ctx, node, 0)
>>>>>>> ad7a618b
		})
		cli.dispatchEvent(&events.UndecryptableMessage{Info: *info, IsUnavailable: true, UnavailableType: uType})
		return
	}

	children := node.GetChildren()
	cli.Log.Debugf("Decrypting message from %s", info.SourceString())
	containsDirectMsg := false
	senderEncryptionJID := info.Sender
	if info.Sender.Server == types.DefaultUserServer && !info.Sender.IsBot() {
		if info.SenderAlt.Server == types.HiddenUserServer {
			senderEncryptionJID = info.SenderAlt
			cli.migrateSessionStore(ctx, info.Sender, info.SenderAlt)
		} else if lid, err := cli.Store.LIDs.GetLIDForPN(ctx, info.Sender); err != nil {
			cli.Log.Errorf("Failed to get LID for %s: %v", info.Sender, err)
		} else if !lid.IsEmpty() {
			cli.migrateSessionStore(ctx, info.Sender, lid)
			senderEncryptionJID = lid
			info.SenderAlt = lid
		} else {
			cli.Log.Warnf("No LID found for %s", info.Sender)
		}
	}
	var recognizedStanza, protobufFailed bool
	for _, child := range children {
		if child.Tag != "enc" {
			continue
		}
		recognizedStanza = true
		ag := child.AttrGetter()
		encType, ok := ag.GetString("type", false)
		if !ok {
			continue
		}
		var decrypted []byte
		var ciphertextHash *[32]byte
		var err error
		if encType == "pkmsg" || encType == "msg" {
			decrypted, ciphertextHash, err = cli.decryptDM(ctx, &child, senderEncryptionJID, encType == "pkmsg", info.Timestamp)
			containsDirectMsg = true
		} else if info.IsGroup && encType == "skmsg" {
			decrypted, ciphertextHash, err = cli.decryptGroupMsg(ctx, &child, senderEncryptionJID, info.Chat, info.Timestamp)
		} else if encType == "msmsg" && info.Sender.IsBot() {
			targetSenderJID := info.MsgMetaInfo.TargetSender
			if targetSenderJID.User == "" {
				if info.Sender.Server == types.BotServer {
					targetSenderJID = cli.getOwnLID()
				} else {
					targetSenderJID = cli.getOwnID()
				}
			}
			var decryptMessageID string
			if info.MsgBotInfo.EditType == types.EditTypeInner || info.MsgBotInfo.EditType == types.EditTypeLast {
				decryptMessageID = info.MsgBotInfo.EditTargetID
			} else {
				decryptMessageID = info.ID
			}
			var msMsg waE2E.MessageSecretMessage
			var messageSecret []byte
			if messageSecret, _, err = cli.Store.MsgSecrets.GetMessageSecret(ctx, info.Chat, targetSenderJID, info.MsgMetaInfo.TargetID); err != nil {
				err = fmt.Errorf("failed to get message secret for %s: %v", info.MsgMetaInfo.TargetID, err)
			} else if messageSecret == nil {
				err = fmt.Errorf("message secret for %s not found", info.MsgMetaInfo.TargetID)
			} else if err = proto.Unmarshal(child.Content.([]byte), &msMsg); err != nil {
				err = fmt.Errorf("failed to unmarshal MessageSecretMessage protobuf: %v", err)
			} else {
				decrypted, err = cli.decryptBotMessage(ctx, messageSecret, &msMsg, decryptMessageID, targetSenderJID, info)
			}
		} else {
			cli.Log.Warnf("Unhandled encrypted message (type %s) from %s", encType, info.SourceString())
			continue
		}

		if errors.Is(err, EventAlreadyProcessed) {
			cli.Log.Debugf("Ignoring message %s from %s: %v", info.ID, info.SourceString(), err)
			continue
		} else if errors.Is(err, signalerror.ErrOldCounter) {
			cli.Log.Warnf("Ignoring message %s from %s: %v", info.ID, info.SourceString(), err)
			continue
		} else if err != nil {
			cli.Log.Warnf("Error decrypting message %s from %s: %v", info.ID, info.SourceString(), err)
			if ctx.Err() != nil || errors.Is(err, context.Canceled) {
				return
			}
			isUnavailable := encType == "skmsg" && !containsDirectMsg && errors.Is(err, signalerror.ErrNoSenderKeyForUser)
			if encType == "msmsg" {
				cli.backgroundIfAsyncAck(func() {
<<<<<<< HEAD
					cli.sendAck(node, NackMissingMessageSecret)
=======
					cli.sendAck(ctx, node, NackMissingMessageSecret)
>>>>>>> ad7a618b
				})
			} else if cli.SynchronousAck {
				cli.sendRetryReceipt(ctx, node, info, isUnavailable)
				// TODO this probably isn't supposed to ack
<<<<<<< HEAD
				cli.sendAck(node, 0)
			} else {
				go cli.sendRetryReceipt(context.WithoutCancel(ctx), node, info, isUnavailable)
				go cli.sendAck(node, 0)
=======
				cli.sendAck(ctx, node, 0)
			} else {
				go cli.sendRetryReceipt(context.WithoutCancel(ctx), node, info, isUnavailable)
				go cli.sendAck(ctx, node, 0)
>>>>>>> ad7a618b
			}
			cli.dispatchEvent(&events.UndecryptableMessage{
				Info:            *info,
				IsUnavailable:   isUnavailable,
				DecryptFailMode: events.DecryptFailMode(ag.OptionalString("decrypt-fail")),
			})
			return
		}
		retryCount := ag.OptionalInt("count")
		cli.cancelDelayedRequestFromPhone(info.ID)

		var msg waE2E.Message
		var handlerFailed bool
		switch ag.Int("v") {
		case 2:
			err = proto.Unmarshal(decrypted, &msg)
			if err != nil {
				cli.Log.Warnf("Error unmarshaling decrypted message from %s: %v", info.SourceString(), err)
				protobufFailed = true
				continue
			}
			protobufFailed = false
			handlerFailed = cli.handleDecryptedMessage(ctx, info, &msg, retryCount)
		case 3:
			handlerFailed, protobufFailed = cli.handleDecryptedArmadillo(ctx, info, decrypted, retryCount)
		default:
			cli.Log.Warnf("Unknown version %d in decrypted message from %s", ag.Int("v"), info.SourceString())
		}
		if handlerFailed {
			cli.Log.Warnf("Handler for %s failed", info.ID)
			return
		}
		if ciphertextHash != nil && cli.EnableDecryptedEventBuffer {
			// Use the context passed to decryptMessages
			err = cli.Store.EventBuffer.ClearBufferedEventPlaintext(ctx, *ciphertextHash)
			if err != nil {
				zerolog.Ctx(ctx).Err(err).
					Hex("ciphertext_hash", ciphertextHash[:]).
					Str("message_id", info.ID).
					Msg("Failed to clear buffered event plaintext")
			} else {
				zerolog.Ctx(ctx).Debug().
					Hex("ciphertext_hash", ciphertextHash[:]).
					Str("message_id", info.ID).
					Msg("Deleted event plaintext from buffer")
			}

			if time.Since(cli.lastDecryptedBufferClear) > 12*time.Hour && ctx.Err() == nil {
				cli.lastDecryptedBufferClear = time.Now()
				go func() {
					err := cli.Store.EventBuffer.DeleteOldBufferedHashes(context.WithoutCancel(ctx))
					if err != nil {
						zerolog.Ctx(ctx).Err(err).Msg("Failed to delete old buffered hashes")
					}
				}()
			}
		}
	}
	cli.backgroundIfAsyncAck(func() {
		if !recognizedStanza {
<<<<<<< HEAD
			cli.sendAck(node, NackUnrecognizedStanza)
		} else if protobufFailed {
			cli.sendAck(node, NackInvalidProtobuf)
		} else {
			cli.sendMessageReceipt(info, node)
=======
			cli.sendAck(ctx, node, NackUnrecognizedStanza)
		} else if protobufFailed {
			cli.sendAck(ctx, node, NackInvalidProtobuf)
		} else {
			cli.sendMessageReceipt(ctx, info, node)
>>>>>>> ad7a618b
		}
	})
	return
}

func (cli *Client) clearUntrustedIdentity(ctx context.Context, target types.JID) error {
	err := cli.Store.Identities.DeleteIdentity(ctx, target.SignalAddress().String())
	if err != nil {
		return fmt.Errorf("failed to delete identity: %w", err)
	}
	err = cli.Store.Sessions.DeleteSession(ctx, target.SignalAddress().String())
	if err != nil {
		return fmt.Errorf("failed to delete session: %w", err)
	}
	go cli.dispatchEvent(&events.IdentityChange{JID: target, Timestamp: time.Now(), Implicit: true})
	return nil
}

var EventAlreadyProcessed = errors.New("event was already processed")

func (cli *Client) bufferedDecrypt(
	ctx context.Context,
	ciphertext []byte,
	serverTimestamp time.Time,
	decrypt func(context.Context) ([]byte, error),
) (plaintext []byte, ciphertextHash [32]byte, err error) {
	if !cli.EnableDecryptedEventBuffer {
		plaintext, err = decrypt(ctx)
		return
	}
	ciphertextHash = sha256.Sum256(ciphertext)
	var buf *store.BufferedEvent
	buf, err = cli.Store.EventBuffer.GetBufferedEvent(ctx, ciphertextHash)
	if err != nil {
		err = fmt.Errorf("failed to get buffered event: %w", err)
		return
	} else if buf != nil {
		if buf.Plaintext == nil {
			zerolog.Ctx(ctx).Debug().
				Hex("ciphertext_hash", ciphertextHash[:]).
				Time("insertion_time", buf.InsertTime).
				Msg("Returning event already processed error")
			err = fmt.Errorf("%w at %s", EventAlreadyProcessed, buf.InsertTime.String())
			return
		}
		zerolog.Ctx(ctx).Debug().
			Hex("ciphertext_hash", ciphertextHash[:]).
			Time("insertion_time", buf.InsertTime).
			Msg("Returning previously decrypted plaintext")
		plaintext = buf.Plaintext
		return
	}

	err = cli.Store.EventBuffer.DoDecryptionTxn(ctx, func(ctx context.Context) (innerErr error) {
		plaintext, innerErr = decrypt(ctx)
		if innerErr != nil {
			return
		}
		innerErr = cli.Store.EventBuffer.PutBufferedEvent(ctx, ciphertextHash, plaintext, serverTimestamp)
		if innerErr != nil {
			innerErr = fmt.Errorf("failed to save decrypted event to buffer: %w", innerErr)
		}
		return
	})
	if err == nil {
		zerolog.Ctx(ctx).Debug().
			Hex("ciphertext_hash", ciphertextHash[:]).
			Msg("Successfully decrypted and saved event")
	}
	return
}

func (cli *Client) decryptDM(ctx context.Context, child *waBinary.Node, from types.JID, isPreKey bool, serverTS time.Time) ([]byte, *[32]byte, error) {
	content, ok := child.Content.([]byte)
	if !ok {
		return nil, nil, fmt.Errorf("message content is not a byte slice")
	}

	builder := session.NewBuilderFromSignal(cli.Store, from.SignalAddress(), pbSerializer)
	cipher := session.NewCipher(builder, from.SignalAddress())
	var plaintext []byte
	var ciphertextHash [32]byte
	if isPreKey {
		preKeyMsg, err := protocol.NewPreKeySignalMessageFromBytes(content, pbSerializer.PreKeySignalMessage, pbSerializer.SignalMessage)
		if err != nil {
			return nil, nil, fmt.Errorf("failed to parse prekey message: %w", err)
		}
		plaintext, ciphertextHash, err = cli.bufferedDecrypt(ctx, content, serverTS, func(decryptCtx context.Context) ([]byte, error) {
			pt, innerErr := cipher.DecryptMessage(decryptCtx, preKeyMsg)
			if cli.AutoTrustIdentity && errors.Is(innerErr, signalerror.ErrUntrustedIdentity) {
				cli.Log.Warnf("Got %v error while trying to decrypt prekey message from %s, clearing stored identity and retrying", innerErr, from)
				if innerErr = cli.clearUntrustedIdentity(decryptCtx, from); innerErr != nil {
					innerErr = fmt.Errorf("failed to clear untrusted identity: %w", innerErr)
					return nil, innerErr
				}
				pt, innerErr = cipher.DecryptMessage(decryptCtx, preKeyMsg)
			}
			return pt, innerErr
		})
		if err != nil {
			return nil, nil, fmt.Errorf("failed to decrypt prekey message: %w", err)
		}
	} else {
		msg, err := protocol.NewSignalMessageFromBytes(content, pbSerializer.SignalMessage)
		if err != nil {
			return nil, nil, fmt.Errorf("failed to parse normal message: %w", err)
		}
		plaintext, ciphertextHash, err = cli.bufferedDecrypt(ctx, content, serverTS, func(decryptCtx context.Context) ([]byte, error) {
			return cipher.Decrypt(decryptCtx, msg)
		})
		if err != nil {
			return nil, nil, fmt.Errorf("failed to decrypt normal message: %w", err)
		}
	}
	var err error
	plaintext, err = unpadMessage(plaintext, child.AttrGetter().Int("v"))
	if err != nil {
		return nil, nil, fmt.Errorf("failed to unpad message: %w", err)
	}
	return plaintext, &ciphertextHash, nil
}

func (cli *Client) decryptGroupMsg(ctx context.Context, child *waBinary.Node, from types.JID, chat types.JID, serverTS time.Time) ([]byte, *[32]byte, error) {
	content, ok := child.Content.([]byte)
	if !ok {
		return nil, nil, fmt.Errorf("message content is not a byte slice")
	}

	senderKeyName := protocol.NewSenderKeyName(chat.String(), from.SignalAddress())
	builder := groups.NewGroupSessionBuilder(cli.Store, pbSerializer)
	cipher := groups.NewGroupCipher(builder, senderKeyName, cli.Store)
	msg, err := protocol.NewSenderKeyMessageFromBytes(content, pbSerializer.SenderKeyMessage)
	if err != nil {
		return nil, nil, fmt.Errorf("failed to parse group message: %w", err)
	}
	plaintext, ciphertextHash, err := cli.bufferedDecrypt(ctx, content, serverTS, func(decryptCtx context.Context) ([]byte, error) {
		return cipher.Decrypt(decryptCtx, msg)
	})
	if err != nil {
		return nil, nil, fmt.Errorf("failed to decrypt group message: %w", err)
	}
	plaintext, err = unpadMessage(plaintext, child.AttrGetter().Int("v"))
	if err != nil {
		return nil, nil, err
	}
	return plaintext, &ciphertextHash, nil
}

const checkPadding = true

func isValidPadding(plaintext []byte) bool {
	lastByte := plaintext[len(plaintext)-1]
	expectedPadding := bytes.Repeat([]byte{lastByte}, int(lastByte))
	return bytes.HasSuffix(plaintext, expectedPadding)
}

func unpadMessage(plaintext []byte, version int) ([]byte, error) {
	if version == 3 {
		return plaintext, nil
	} else if len(plaintext) == 0 {
		return nil, fmt.Errorf("plaintext is empty")
	} else if checkPadding && !isValidPadding(plaintext) {
		return nil, fmt.Errorf("plaintext doesn't have expected padding")
	} else {
		return plaintext[:len(plaintext)-int(plaintext[len(plaintext)-1])], nil
	}
}

func padMessage(plaintext []byte) []byte {
	pad := random.Bytes(1)
	pad[0] &= 0xf
	if pad[0] == 0 {
		pad[0] = 0xf
	}
	plaintext = append(plaintext, bytes.Repeat(pad, int(pad[0]))...)
	return plaintext
}

func (cli *Client) handleSenderKeyDistributionMessage(ctx context.Context, chat, from types.JID, axolotlSKDM []byte) {
	builder := groups.NewGroupSessionBuilder(cli.Store, pbSerializer)
	senderKeyName := protocol.NewSenderKeyName(chat.String(), from.SignalAddress())
	sdkMsg, err := protocol.NewSenderKeyDistributionMessageFromBytes(axolotlSKDM, pbSerializer.SenderKeyDistributionMessage)
	if err != nil {
		cli.Log.Errorf("Failed to parse sender key distribution message from %s for %s: %v", from, chat, err)
		return
	}
	err = builder.Process(ctx, senderKeyName, sdkMsg)
	if err != nil {
		cli.Log.Errorf("Failed to process sender key distribution message from %s for %s: %v", from, chat, err)
		return
	}
	cli.Log.Debugf("Processed sender key distribution message from %s in %s", senderKeyName.Sender().String(), senderKeyName.GroupID())
}

func (cli *Client) handleHistorySyncNotificationLoop() {
	defer func() {
		cli.historySyncHandlerStarted.Store(false)
		err := recover()
		if err != nil {
			cli.Log.Errorf("History sync handler panicked: %v\n%s", err, debug.Stack())
		}

		// Check in case something new appeared in the channel between the loop stopping
		// and the atomic variable being updated. If yes, restart the loop.
		if len(cli.historySyncNotifications) > 0 && cli.historySyncHandlerStarted.CompareAndSwap(false, true) {
			cli.Log.Warnf("New history sync notifications appeared after loop stopped, restarting loop...")
			go cli.handleHistorySyncNotificationLoop()
		}
	}()
	ctx := cli.BackgroundEventCtx
	for notif := range cli.historySyncNotifications {
		blob, err := cli.DownloadHistorySync(ctx, notif, false)
		if err != nil {
			cli.Log.Errorf("Failed to download history sync: %v", err)
		} else {
			cli.dispatchEvent(&events.HistorySync{Data: blob})
		}
	}
}

// DownloadHistorySync will download and parse the history sync blob from the given history sync notification.
//
// You only need to call this manually if you set [Client.ManualHistorySyncDownload] to true.
// By default, whatsmeow will call this automatically and dispatch an [events.HistorySync] with the parsed data.
func (cli *Client) DownloadHistorySync(ctx context.Context, notif *waE2E.HistorySyncNotification, synchronousStorage bool) (*waHistorySync.HistorySync, error) {
	var historySync waHistorySync.HistorySync
	if data, err := cli.Download(ctx, notif); err != nil {
		return nil, fmt.Errorf("failed to download: %w", err)
	} else if reader, err := zlib.NewReader(bytes.NewReader(data)); err != nil {
		return nil, fmt.Errorf("failed to prepare to decompress: %w", err)
	} else if rawData, err := io.ReadAll(reader); err != nil {
		return nil, fmt.Errorf("failed to decompress: %w", err)
	} else if err = proto.Unmarshal(rawData, &historySync); err != nil {
		return nil, fmt.Errorf("failed to unmarshal: %w", err)
	} else {
		cli.Log.Debugf("Received history sync (type %s, chunk %d, progress %d)", historySync.GetSyncType(), historySync.GetChunkOrder(), historySync.GetProgress())
		doStorage := func(ctx context.Context) {
			if historySync.GetSyncType() == waHistorySync.HistorySync_PUSH_NAME {
				cli.handleHistoricalPushNames(ctx, historySync.GetPushnames())
			} else if len(historySync.GetConversations()) > 0 {
				cli.storeHistoricalMessageSecrets(ctx, historySync.GetConversations())
			}
			if len(historySync.GetPhoneNumberToLidMappings()) > 0 {
				cli.storeHistoricalPNLIDMappings(ctx, historySync.GetPhoneNumberToLidMappings())
			}
			if historySync.GlobalSettings != nil {
				cli.storeGlobalSettings(ctx, historySync.GlobalSettings)
			}
		}
		if synchronousStorage {
			doStorage(ctx)
		} else {
			go doStorage(context.WithoutCancel(ctx))
		}
		return &historySync, nil
	}
}

func (cli *Client) handleAppStateSyncKeyShare(ctx context.Context, keys *waE2E.AppStateSyncKeyShare) {
	onlyResyncIfNotSynced := true

	cli.Log.Debugf("Got %d new app state keys", len(keys.GetKeys()))
	cli.appStateKeyRequestsLock.RLock()
	for _, key := range keys.GetKeys() {
		marshaledFingerprint, err := proto.Marshal(key.GetKeyData().GetFingerprint())
		if err != nil {
			cli.Log.Errorf("Failed to marshal fingerprint of app state sync key %X", key.GetKeyID().GetKeyID())
			continue
		}
		_, isReRequest := cli.appStateKeyRequests[hex.EncodeToString(key.GetKeyID().GetKeyID())]
		if isReRequest {
			onlyResyncIfNotSynced = false
		}
		err = cli.Store.AppStateKeys.PutAppStateSyncKey(ctx, key.GetKeyID().GetKeyID(), store.AppStateSyncKey{
			Data:        key.GetKeyData().GetKeyData(),
			Fingerprint: marshaledFingerprint,
			Timestamp:   key.GetKeyData().GetTimestamp(),
		})
		if err != nil {
			cli.Log.Errorf("Failed to store app state sync key %X: %v", key.GetKeyID().GetKeyID(), err)
			continue
		}
		cli.Log.Debugf("Received app state sync key %X (ts: %d)", key.GetKeyID().GetKeyID(), key.GetKeyData().GetTimestamp())
	}
	cli.appStateKeyRequestsLock.RUnlock()

	for _, name := range appstate.AllPatchNames {
		err := cli.FetchAppState(ctx, name, false, onlyResyncIfNotSynced)
		if err != nil {
			cli.Log.Errorf("Failed to do initial fetch of app state %s: %v", name, err)
		}
	}
}

func (cli *Client) handlePlaceholderResendResponse(msg *waE2E.PeerDataOperationRequestResponseMessage) (ok bool) {
	reqID := msg.GetStanzaID()
	parts := msg.GetPeerDataOperationResult()
	cli.Log.Debugf("Handling response to placeholder resend request %s with %d items", reqID, len(parts))
	ok = true
	for i, part := range parts {
		var webMsg waWeb.WebMessageInfo
		if resp := part.GetPlaceholderMessageResendResponse(); resp == nil {
			cli.Log.Warnf("Missing response in item #%d of response to %s", i+1, reqID)
		} else if err := proto.Unmarshal(resp.GetWebMessageInfoBytes(), &webMsg); err != nil {
			cli.Log.Warnf("Failed to unmarshal protobuf web message in item #%d of response to %s: %v", i+1, reqID, err)
		} else if msgEvt, err := cli.ParseWebMessage(types.EmptyJID, &webMsg); err != nil {
			cli.Log.Warnf("Failed to parse web message info in item #%d of response to %s: %v", i+1, reqID, err)
		} else {
			msgEvt.UnavailableRequestID = reqID
			ok = cli.dispatchEvent(msgEvt) && ok
		}
	}
	return
}

func (cli *Client) handleProtocolMessage(ctx context.Context, info *types.MessageInfo, msg *waE2E.Message) (ok bool) {
	ok = true
	protoMsg := msg.GetProtocolMessage()

	if !info.IsFromMe {
		return
	}

	if protoMsg.GetHistorySyncNotification() != nil {
		if !cli.ManualHistorySyncDownload {
			cli.historySyncNotifications <- protoMsg.HistorySyncNotification
			if cli.historySyncHandlerStarted.CompareAndSwap(false, true) {
				go cli.handleHistorySyncNotificationLoop()
			}
		}
<<<<<<< HEAD
		go cli.sendProtocolMessageReceipt(info.ID, types.ReceiptTypeHistorySync)
=======
		go cli.sendProtocolMessageReceipt(ctx, info.ID, types.ReceiptTypeHistorySync)
>>>>>>> ad7a618b
	}

	if protoMsg.GetLidMigrationMappingSyncMessage() != nil {
		cli.storeLIDSyncMessage(ctx, protoMsg.GetLidMigrationMappingSyncMessage().GetEncodedMappingPayload())
	}

	if protoMsg.GetPeerDataOperationRequestResponseMessage().GetPeerDataOperationRequestType() == waE2E.PeerDataOperationRequestType_PLACEHOLDER_MESSAGE_RESEND {
		ok = cli.handlePlaceholderResendResponse(protoMsg.GetPeerDataOperationRequestResponseMessage()) && ok
	}

	if protoMsg.GetAppStateSyncKeyShare() != nil {
		go cli.handleAppStateSyncKeyShare(context.WithoutCancel(ctx), protoMsg.AppStateSyncKeyShare)
	}

	if info.Category == "peer" {
<<<<<<< HEAD
		go cli.sendProtocolMessageReceipt(info.ID, types.ReceiptTypePeerMsg)
=======
		go cli.sendProtocolMessageReceipt(ctx, info.ID, types.ReceiptTypePeerMsg)
>>>>>>> ad7a618b
	}
	return
}

func (cli *Client) processProtocolParts(ctx context.Context, info *types.MessageInfo, msg *waE2E.Message) (ok bool) {
	ok = true
	cli.storeMessageSecret(ctx, info, msg)
	// Hopefully sender key distribution messages and protocol messages can't be inside ephemeral messages
	if msg.GetDeviceSentMessage().GetMessage() != nil {
		msg = msg.GetDeviceSentMessage().GetMessage()
	}
	if msg.GetSenderKeyDistributionMessage() != nil {
		if !info.IsGroup {
			cli.Log.Warnf("Got sender key distribution message in non-group chat from %s", info.Sender)
		} else {
			encryptionIdentity := info.Sender
			if encryptionIdentity.Server == types.DefaultUserServer && info.SenderAlt.Server == types.HiddenUserServer {
				encryptionIdentity = info.SenderAlt
			}
			cli.handleSenderKeyDistributionMessage(ctx, info.Chat, encryptionIdentity, msg.SenderKeyDistributionMessage.AxolotlSenderKeyDistributionMessage)
		}
	}
	// N.B. Edits are protocol messages, but they're also wrapped inside EditedMessage,
	// which is only unwrapped after processProtocolParts, so this won't trigger for edits.
	if msg.GetProtocolMessage() != nil {
		ok = cli.handleProtocolMessage(ctx, info, msg) && ok
	}
	return
}

func (cli *Client) storeMessageSecret(ctx context.Context, info *types.MessageInfo, msg *waE2E.Message) {
	if msgSecret := msg.GetMessageContextInfo().GetMessageSecret(); len(msgSecret) > 0 {
		err := cli.Store.MsgSecrets.PutMessageSecret(ctx, info.Chat, info.Sender, info.ID, msgSecret)
		if err != nil {
			cli.Log.Errorf("Failed to store message secret key for %s: %v", info.ID, err)
		} else {
			cli.Log.Debugf("Stored message secret key for %s", info.ID)
		}
	}
}

func (cli *Client) storeHistoricalMessageSecrets(ctx context.Context, conversations []*waHistorySync.Conversation) {
	var secrets []store.MessageSecretInsert
	var privacyTokens []store.PrivacyToken
	ownID := cli.getOwnID().ToNonAD()
	if ownID.IsEmpty() {
		return
	}
	for _, conv := range conversations {
		chatJID, _ := types.ParseJID(conv.GetID())
		if chatJID.IsEmpty() {
			continue
		}
		if chatJID.Server == types.DefaultUserServer && conv.GetTcToken() != nil {
			ts := conv.GetTcTokenSenderTimestamp()
			if ts == 0 {
				ts = conv.GetTcTokenTimestamp()
			}
			privacyTokens = append(privacyTokens, store.PrivacyToken{
				User:      chatJID,
				Token:     conv.GetTcToken(),
				Timestamp: time.Unix(int64(ts), 0),
			})
		}
		for _, msg := range conv.GetMessages() {
			if secret := msg.GetMessage().GetMessageSecret(); secret != nil {
				var senderJID types.JID
				msgKey := msg.GetMessage().GetKey()
				if msgKey.GetFromMe() {
					senderJID = ownID
				} else if chatJID.Server == types.DefaultUserServer {
					senderJID = chatJID
				} else if msgKey.GetParticipant() != "" {
					senderJID, _ = types.ParseJID(msgKey.GetParticipant())
				} else if msg.GetMessage().GetParticipant() != "" {
					senderJID, _ = types.ParseJID(msg.GetMessage().GetParticipant())
				}
				if senderJID.IsEmpty() || msgKey.GetID() == "" {
					continue
				}
				secrets = append(secrets, store.MessageSecretInsert{
					Chat:   chatJID,
					Sender: senderJID,
					ID:     msgKey.GetID(),
					Secret: secret,
				})
			}
		}
	}
	if len(secrets) > 0 {
		cli.Log.Debugf("Storing %d message secret keys in history sync", len(secrets))
		err := cli.Store.MsgSecrets.PutMessageSecrets(ctx, secrets)
		if err != nil {
			cli.Log.Errorf("Failed to store message secret keys in history sync: %v", err)
		} else {
			cli.Log.Infof("Stored %d message secret keys from history sync", len(secrets))
		}
	}
	if len(privacyTokens) > 0 {
		cli.Log.Debugf("Storing %d privacy tokens in history sync", len(privacyTokens))
		err := cli.Store.PrivacyTokens.PutPrivacyTokens(ctx, privacyTokens...)
		if err != nil {
			cli.Log.Errorf("Failed to store privacy tokens in history sync: %v", err)
		} else {
			cli.Log.Infof("Stored %d privacy tokens from history sync", len(privacyTokens))
		}
	}
}

func (cli *Client) storeLIDSyncMessage(ctx context.Context, msg []byte) {
	var decoded waLidMigrationSyncPayload.LIDMigrationMappingSyncPayload
	err := proto.Unmarshal(msg, &decoded)
	if err != nil {
		zerolog.Ctx(ctx).Err(err).Msg("Failed to unmarshal LID migration mapping sync payload")
		return
	}
	if cli.Store.LIDMigrationTimestamp == 0 && decoded.GetChatDbMigrationTimestamp() > 0 {
		cli.Store.LIDMigrationTimestamp = int64(decoded.GetChatDbMigrationTimestamp())
		err = cli.Store.Save(ctx)
		if err != nil {
			zerolog.Ctx(ctx).Err(err).
				Int64("lid_migration_timestamp", cli.Store.LIDMigrationTimestamp).
				Msg("Failed to save chat DB LID migration timestamp")
		} else {
			zerolog.Ctx(ctx).Debug().
				Int64("lid_migration_timestamp", cli.Store.LIDMigrationTimestamp).
				Msg("Saved chat DB LID migration timestamp")
		}
	}
	lidPairs := make([]store.LIDMapping, len(decoded.PnToLidMappings))
	for i, mapping := range decoded.PnToLidMappings {
		lidPairs[i] = store.LIDMapping{
			LID: types.JID{User: strconv.FormatUint(mapping.GetAssignedLid(), 10), Server: types.HiddenUserServer},
			PN:  types.JID{User: strconv.FormatUint(mapping.GetPn(), 10), Server: types.DefaultUserServer},
		}
	}
	err = cli.Store.LIDs.PutManyLIDMappings(ctx, lidPairs)
	if err != nil {
		zerolog.Ctx(ctx).Err(err).
			Int("pair_count", len(lidPairs)).
			Msg("Failed to store phone number to LID mappings from sync message")
	} else {
		zerolog.Ctx(ctx).Debug().
			Int("pair_count", len(lidPairs)).
			Msg("Stored PN-LID mappings from sync message")
	}
}

func (cli *Client) storeGlobalSettings(ctx context.Context, settings *waHistorySync.GlobalSettings) {
	if cli.Store.LIDMigrationTimestamp == 0 && settings.GetChatDbLidMigrationTimestamp() > 0 {
		cli.Store.LIDMigrationTimestamp = settings.GetChatDbLidMigrationTimestamp()
		err := cli.Store.Save(ctx)
		if err != nil {
			zerolog.Ctx(ctx).Err(err).
				Int64("lid_migration_timestamp", cli.Store.LIDMigrationTimestamp).
				Msg("Failed to save chat DB LID migration timestamp")
		} else {
			zerolog.Ctx(ctx).Debug().
				Int64("lid_migration_timestamp", cli.Store.LIDMigrationTimestamp).
				Msg("Saved chat DB LID migration timestamp")
		}
	}
}

func (cli *Client) storeHistoricalPNLIDMappings(ctx context.Context, mappings []*waHistorySync.PhoneNumberToLIDMapping) {
	lidPairs := make([]store.LIDMapping, 0, len(mappings))
	for _, mapping := range mappings {
		pn, err := types.ParseJID(mapping.GetPnJID())
		if err != nil {
			zerolog.Ctx(ctx).Err(err).
				Str("pn_jid", mapping.GetPnJID()).
				Str("lid_jid", mapping.GetLidJID()).
				Msg("Failed to parse phone number from history sync")
			continue
		}
		if pn.Server == types.LegacyUserServer {
			pn.Server = types.DefaultUserServer
		}
		lid, err := types.ParseJID(mapping.GetLidJID())
		if err != nil {
			zerolog.Ctx(ctx).Err(err).
				Str("pn_jid", mapping.GetPnJID()).
				Str("lid_jid", mapping.GetLidJID()).
				Msg("Failed to parse LID from history sync")
			continue
		}
		lidPairs = append(lidPairs, store.LIDMapping{
			LID: lid,
			PN:  pn,
		})
	}
	err := cli.Store.LIDs.PutManyLIDMappings(ctx, lidPairs)
	if err != nil {
		zerolog.Ctx(ctx).Err(err).
			Int("pair_count", len(lidPairs)).
			Msg("Failed to store phone number to LID mappings from history sync")
	} else {
		zerolog.Ctx(ctx).Debug().
			Int("pair_count", len(lidPairs)).
			Msg("Stored PN-LID mappings from history sync")
	}
}

func (cli *Client) handleDecryptedMessage(ctx context.Context, info *types.MessageInfo, msg *waE2E.Message, retryCount int) bool {
	ok := cli.processProtocolParts(ctx, info, msg)
	if !ok {
		return false
	}
	evt := &events.Message{Info: *info, RawMessage: msg, RetryCount: retryCount}
	return cli.dispatchEvent(evt.UnwrapRaw())
}

<<<<<<< HEAD
func (cli *Client) sendProtocolMessageReceipt(id types.MessageID, msgType types.ReceiptType) {
=======
func (cli *Client) sendProtocolMessageReceipt(ctx context.Context, id types.MessageID, msgType types.ReceiptType) {
>>>>>>> ad7a618b
	clientID := cli.Store.ID
	if len(id) == 0 || clientID == nil {
		return
	}
	err := cli.sendNode(ctx, waBinary.Node{
		Tag: "receipt",
		Attrs: waBinary.Attrs{
			"id":   string(id),
			"type": string(msgType),
			"to":   types.NewJID(clientID.User, types.LegacyUserServer),
		},
		Content: nil,
	})
	if err != nil {
		cli.Log.Warnf("Failed to send acknowledgement for protocol message %s: %v", id, err)
	}
}<|MERGE_RESOLUTION|>--- conflicted
+++ resolved
@@ -40,12 +40,7 @@
 
 var pbSerializer = store.SignalProtobufSerializer
 
-<<<<<<< HEAD
-func (cli *Client) handleEncryptedMessage(node *waBinary.Node) {
-	ctx := cli.BackgroundEventCtx
-=======
 func (cli *Client) handleEncryptedMessage(ctx context.Context, node *waBinary.Node) {
->>>>>>> ad7a618b
 	info, err := cli.parseMessageInfo(node)
 	if err != nil {
 		cli.Log.Warnf("Failed to parse message: %v", err)
@@ -56,17 +51,10 @@
 			cli.StoreLIDPNMapping(ctx, info.RecipientAlt, info.Chat)
 		}
 		if info.VerifiedName != nil && len(info.VerifiedName.Details.GetVerifiedName()) > 0 {
-<<<<<<< HEAD
-			go cli.updateBusinessName(cli.BackgroundEventCtx, info.Sender, info, info.VerifiedName.Details.GetVerifiedName())
-		}
-		if len(info.PushName) > 0 && info.PushName != "-" && (cli.MessengerConfig == nil || info.PushName != "username") {
-			go cli.updatePushName(cli.BackgroundEventCtx, info.Sender, info, info.PushName)
-=======
 			go cli.updateBusinessName(ctx, info.Sender, info.SenderAlt, info, info.VerifiedName.Details.GetVerifiedName())
 		}
 		if len(info.PushName) > 0 && info.PushName != "-" && (cli.MessengerConfig == nil || info.PushName != "username") {
 			go cli.updatePushName(ctx, info.Sender, info.SenderAlt, info, info.PushName)
->>>>>>> ad7a618b
 		}
 		if info.Sender.Server == types.NewsletterServer {
 			var cancelled bool
@@ -314,11 +302,7 @@
 		cli.Log.Warnf("Unavailable message %s from %s (type: %q)", info.ID, info.SourceString(), uType)
 		cli.backgroundIfAsyncAck(func() {
 			cli.immediateRequestMessageFromPhone(ctx, info)
-<<<<<<< HEAD
-			cli.sendAck(node, 0)
-=======
 			cli.sendAck(ctx, node, 0)
->>>>>>> ad7a618b
 		})
 		cli.dispatchEvent(&events.UndecryptableMessage{Info: *info, IsUnavailable: true, UnavailableType: uType})
 		return
@@ -406,26 +390,15 @@
 			isUnavailable := encType == "skmsg" && !containsDirectMsg && errors.Is(err, signalerror.ErrNoSenderKeyForUser)
 			if encType == "msmsg" {
 				cli.backgroundIfAsyncAck(func() {
-<<<<<<< HEAD
-					cli.sendAck(node, NackMissingMessageSecret)
-=======
 					cli.sendAck(ctx, node, NackMissingMessageSecret)
->>>>>>> ad7a618b
 				})
 			} else if cli.SynchronousAck {
 				cli.sendRetryReceipt(ctx, node, info, isUnavailable)
 				// TODO this probably isn't supposed to ack
-<<<<<<< HEAD
-				cli.sendAck(node, 0)
-			} else {
-				go cli.sendRetryReceipt(context.WithoutCancel(ctx), node, info, isUnavailable)
-				go cli.sendAck(node, 0)
-=======
 				cli.sendAck(ctx, node, 0)
 			} else {
 				go cli.sendRetryReceipt(context.WithoutCancel(ctx), node, info, isUnavailable)
 				go cli.sendAck(ctx, node, 0)
->>>>>>> ad7a618b
 			}
 			cli.dispatchEvent(&events.UndecryptableMessage{
 				Info:            *info,
@@ -486,19 +459,11 @@
 	}
 	cli.backgroundIfAsyncAck(func() {
 		if !recognizedStanza {
-<<<<<<< HEAD
-			cli.sendAck(node, NackUnrecognizedStanza)
-		} else if protobufFailed {
-			cli.sendAck(node, NackInvalidProtobuf)
-		} else {
-			cli.sendMessageReceipt(info, node)
-=======
 			cli.sendAck(ctx, node, NackUnrecognizedStanza)
 		} else if protobufFailed {
 			cli.sendAck(ctx, node, NackInvalidProtobuf)
 		} else {
 			cli.sendMessageReceipt(ctx, info, node)
->>>>>>> ad7a618b
 		}
 	})
 	return
@@ -829,11 +794,7 @@
 				go cli.handleHistorySyncNotificationLoop()
 			}
 		}
-<<<<<<< HEAD
-		go cli.sendProtocolMessageReceipt(info.ID, types.ReceiptTypeHistorySync)
-=======
 		go cli.sendProtocolMessageReceipt(ctx, info.ID, types.ReceiptTypeHistorySync)
->>>>>>> ad7a618b
 	}
 
 	if protoMsg.GetLidMigrationMappingSyncMessage() != nil {
@@ -849,11 +810,7 @@
 	}
 
 	if info.Category == "peer" {
-<<<<<<< HEAD
-		go cli.sendProtocolMessageReceipt(info.ID, types.ReceiptTypePeerMsg)
-=======
 		go cli.sendProtocolMessageReceipt(ctx, info.ID, types.ReceiptTypePeerMsg)
->>>>>>> ad7a618b
 	}
 	return
 }
@@ -1066,11 +1023,7 @@
 	return cli.dispatchEvent(evt.UnwrapRaw())
 }
 
-<<<<<<< HEAD
-func (cli *Client) sendProtocolMessageReceipt(id types.MessageID, msgType types.ReceiptType) {
-=======
 func (cli *Client) sendProtocolMessageReceipt(ctx context.Context, id types.MessageID, msgType types.ReceiptType) {
->>>>>>> ad7a618b
 	clientID := cli.Store.ID
 	if len(id) == 0 || clientID == nil {
 		return
